--- conflicted
+++ resolved
@@ -1139,11 +1139,8 @@
 rm -f tmp* dictionary
 
 
-<<<<<<< HEAD
 if [ "$isWindows" = false ] ; then
 
-=======
->>>>>>> 5c0bdde9
 println "\n===>  zstd fifo named pipe test "
 head -c 10 /dev/zero > tmp_original
 mkfifo named_pipe
@@ -1154,9 +1151,6 @@
 rm -rf tmp*
 rm -rf named_pipe
 
-<<<<<<< HEAD
-fi
-
-=======
->>>>>>> 5c0bdde9
+fi
+
 rm -f tmp*