--- conflicted
+++ resolved
@@ -14,19 +14,11 @@
 silesia.tar,                        level 16,                           compress simple,                    4360526
 silesia.tar,                        level 19,                           compress simple,                    4267266
 silesia.tar,                        uncompressed literals,              compress simple,                    4861423
-<<<<<<< HEAD
 silesia.tar,                        uncompressed literals optimal,      compress simple,                    4267266
-silesia.tar,                        huffman literals,                   compress simple,                    6186042
-github.tar,                         level -5,                           compress simple,                    46856
-github.tar,                         level -3,                           compress simple,                    43754
-github.tar,                         level -1,                           compress simple,                    42490
-=======
-silesia.tar,                        uncompressed literals optimal,      compress simple,                    4264388
 silesia.tar,                        huffman literals,                   compress simple,                    6182241
 github.tar,                         level -5,                           compress simple,                    66914
 github.tar,                         level -3,                           compress simple,                    52127
 github.tar,                         level -1,                           compress simple,                    42560
->>>>>>> c10067c4
 github.tar,                         level 0,                            compress simple,                    38441
 github.tar,                         level 1,                            compress simple,                    39200
 github.tar,                         level 3,                            compress simple,                    38441
@@ -39,19 +31,11 @@
 github.tar,                         level 16,                           compress simple,                    40471
 github.tar,                         level 19,                           compress simple,                    32134
 github.tar,                         uncompressed literals,              compress simple,                    38441
-<<<<<<< HEAD
 github.tar,                         uncompressed literals optimal,      compress simple,                    32134
-github.tar,                         huffman literals,                   compress simple,                    42490
-silesia,                            level -5,                           compress cctx,                      6737607
-silesia,                            level -3,                           compress cctx,                      6444677
-silesia,                            level -1,                           compress cctx,                      6178460
-=======
-github.tar,                         uncompressed literals optimal,      compress simple,                    32837
 github.tar,                         huffman literals,                   compress simple,                    42560
 silesia,                            level -5,                           compress cctx,                      7354675
 silesia,                            level -3,                           compress cctx,                      6902374
 silesia,                            level -1,                           compress cctx,                      6177565
->>>>>>> c10067c4
 silesia,                            level 0,                            compress cctx,                      4849551
 silesia,                            level 1,                            compress cctx,                      5309097
 silesia,                            level 3,                            compress cctx,                      4849551
@@ -71,13 +55,8 @@
 silesia,                            small chain log,                    compress cctx,                      4912199
 silesia,                            explicit params,                    compress cctx,                      4794480
 silesia,                            uncompressed literals,              compress cctx,                      4849551
-<<<<<<< HEAD
 silesia,                            uncompressed literals optimal,      compress cctx,                      4296880
-silesia,                            huffman literals,                   compress cctx,                      6178460
-=======
-silesia,                            uncompressed literals optimal,      compress cctx,                      4283236
 silesia,                            huffman literals,                   compress cctx,                      6177565
->>>>>>> c10067c4
 silesia,                            multithreaded with advanced params, compress cctx,                      4849551
 github,                             level -5,                           compress cctx,                      232315
 github,                             level -5 with dict,                 compress cctx,                      47294
@@ -118,152 +97,137 @@
 github,                             uncompressed literals optimal,      compress cctx,                      134064
 github,                             huffman literals,                   compress cctx,                      175468
 github,                             multithreaded with advanced params, compress cctx,                      141102
-silesia,                            level -5,                           zstdcli,                            7354723
-silesia,                            level -3,                           zstdcli,                            6902422
-silesia,                            level -1,                           zstdcli,                            6177613
-silesia,                            level 0,                            zstdcli,                            4849599
-silesia,                            level 1,                            zstdcli,                            5309145
-silesia,                            level 3,                            zstdcli,                            4849599
-silesia,                            level 4,                            zstdcli,                            4787017
-silesia,                            level 5,                            zstdcli,                            4639008
-silesia,                            level 6,                            zstdcli,                            4605417
-silesia,                            level 7,                            zstdcli,                            4567251
-silesia,                            level 9,                            zstdcli,                            4543359
-silesia,                            level 13,                           zstdcli,                            4494038
-silesia,                            level 16,                           zstdcli,                            4359912
-silesia,                            level 19,                           zstdcli,                            4296928
-silesia,                            long distance mode,                 zstdcli,                            4840807
-silesia,                            multithreaded,                      zstdcli,                            4849599
-silesia,                            multithreaded long distance mode,   zstdcli,                            4840807
-silesia,                            small window log,                   zstdcli,                            7095967
-silesia,                            small hash log,                     zstdcli,                            6526189
-silesia,                            small chain log,                    zstdcli,                            4912247
-silesia,                            explicit params,                    zstdcli,                            4795856
-silesia,                            uncompressed literals,              zstdcli,                            5128030
-<<<<<<< HEAD
-silesia,                            uncompressed literals optimal,      zstdcli,                            4319566
-silesia,                            huffman literals,                   zstdcli,                            5326317
-=======
-silesia,                            uncompressed literals optimal,      zstdcli,                            4317944
-silesia,                            huffman literals,                   zstdcli,                            5326394
->>>>>>> c10067c4
-silesia,                            multithreaded with advanced params, zstdcli,                            5128030
-silesia.tar,                        level -5,                           zstdcli,                            7363866
-silesia.tar,                        level -3,                           zstdcli,                            6902158
-silesia.tar,                        level -1,                           zstdcli,                            6182939
-silesia.tar,                        level 0,                            zstdcli,                            4861511
-silesia.tar,                        level 1,                            zstdcli,                            5333184
-silesia.tar,                        level 3,                            zstdcli,                            4861511
-silesia.tar,                        level 4,                            zstdcli,                            4800529
-silesia.tar,                        level 5,                            zstdcli,                            4651159
-silesia.tar,                        level 6,                            zstdcli,                            4618402
-silesia.tar,                        level 7,                            zstdcli,                            4578883
-silesia.tar,                        level 9,                            zstdcli,                            4553498
-silesia.tar,                        level 13,                           zstdcli,                            4502959
-silesia.tar,                        level 16,                           zstdcli,                            4360530
-silesia.tar,                        level 19,                           zstdcli,                            4267270
-silesia.tar,                        no source size,                     zstdcli,                            4861507
-silesia.tar,                        long distance mode,                 zstdcli,                            4853225
-silesia.tar,                        multithreaded,                      zstdcli,                            4861511
-silesia.tar,                        multithreaded long distance mode,   zstdcli,                            4853225
-silesia.tar,                        small window log,                   zstdcli,                            7101576
-silesia.tar,                        small hash log,                     zstdcli,                            6529286
-silesia.tar,                        small chain log,                    zstdcli,                            4917020
-silesia.tar,                        explicit params,                    zstdcli,                            4821277
-silesia.tar,                        uncompressed literals,              zstdcli,                            5129559
-<<<<<<< HEAD
-silesia.tar,                        uncompressed literals optimal,      zstdcli,                            4310145
-silesia.tar,                        huffman literals,                   zstdcli,                            5347610
-=======
-silesia.tar,                        uncompressed literals optimal,      zstdcli,                            4307404
-silesia.tar,                        huffman literals,                   zstdcli,                            5344915
->>>>>>> c10067c4
-silesia.tar,                        multithreaded with advanced params, zstdcli,                            5129559
-github,                             level -5,                           zstdcli,                            234315
-github,                             level -5 with dict,                 zstdcli,                            48718
-github,                             level -3,                           zstdcli,                            222760
-github,                             level -3 with dict,                 zstdcli,                            47395
-github,                             level -1,                           zstdcli,                            177468
-github,                             level -1 with dict,                 zstdcli,                            45170
-github,                             level 0,                            zstdcli,                            138335
-github,                             level 0 with dict,                  zstdcli,                            43148
-github,                             level 1,                            zstdcli,                            144365
-github,                             level 1 with dict,                  zstdcli,                            43682
-github,                             level 3,                            zstdcli,                            138335
-github,                             level 3 with dict,                  zstdcli,                            43148
-github,                             level 4,                            zstdcli,                            138199
-github,                             level 4 with dict,                  zstdcli,                            43251
-github,                             level 5,                            zstdcli,                            137121
-github,                             level 5 with dict,                  zstdcli,                            40728
-github,                             level 6,                            zstdcli,                            137122
-github,                             level 6 with dict,                  zstdcli,                            40636
-github,                             level 7,                            zstdcli,                            137122
-github,                             level 7 with dict,                  zstdcli,                            40745
-github,                             level 9,                            zstdcli,                            137122
-github,                             level 9 with dict,                  zstdcli,                            41393
-github,                             level 13,                           zstdcli,                            136064
-github,                             level 13 with dict,                 zstdcli,                            41743
-github,                             level 16,                           zstdcli,                            136064
-github,                             level 16 with dict,                 zstdcli,                            39577
-github,                             level 19,                           zstdcli,                            136064
-github,                             level 19 with dict,                 zstdcli,                            39576
-github,                             long distance mode,                 zstdcli,                            138335
-github,                             multithreaded,                      zstdcli,                            138335
-github,                             multithreaded long distance mode,   zstdcli,                            138335
-github,                             small window log,                   zstdcli,                            138335
-github,                             small hash log,                     zstdcli,                            137590
-github,                             small chain log,                    zstdcli,                            138341
-github,                             explicit params,                    zstdcli,                            136197
-github,                             uncompressed literals,              zstdcli,                            167915
-github,                             uncompressed literals optimal,      zstdcli,                            159227
-github,                             huffman literals,                   zstdcli,                            144365
-github,                             multithreaded with advanced params, zstdcli,                            167915
-github.tar,                         level -5,                           zstdcli,                            66918
-github.tar,                         level -5 with dict,                 zstdcli,                            51529
-github.tar,                         level -3,                           zstdcli,                            52131
-github.tar,                         level -3 with dict,                 zstdcli,                            44246
-github.tar,                         level -1,                           zstdcli,                            42564
-github.tar,                         level -1 with dict,                 zstdcli,                            41140
-github.tar,                         level 0,                            zstdcli,                            38445
-github.tar,                         level 0 with dict,                  zstdcli,                            37999
-github.tar,                         level 1,                            zstdcli,                            39204
-github.tar,                         level 1 with dict,                  zstdcli,                            38288
-github.tar,                         level 3,                            zstdcli,                            38445
-github.tar,                         level 3 with dict,                  zstdcli,                            37999
-github.tar,                         level 4,                            zstdcli,                            38471
-github.tar,                         level 4 with dict,                  zstdcli,                            37952
-github.tar,                         level 5,                            zstdcli,                            38380
-github.tar,                         level 5 with dict,                  zstdcli,                            39032
-github.tar,                         level 6,                            zstdcli,                            38614
-github.tar,                         level 6 with dict,                  zstdcli,                            38614
-github.tar,                         level 7,                            zstdcli,                            38077
-github.tar,                         level 7 with dict,                  zstdcli,                            37873
-github.tar,                         level 9,                            zstdcli,                            36771
-github.tar,                         level 9 with dict,                  zstdcli,                            36623
-github.tar,                         level 13,                           zstdcli,                            35505
-github.tar,                         level 13 with dict,                 zstdcli,                            37134
-github.tar,                         level 16,                           zstdcli,                            40475
-github.tar,                         level 16 with dict,                 zstdcli,                            33382
-github.tar,                         level 19,                           zstdcli,                            32138
-github.tar,                         level 19 with dict,                 zstdcli,                            32713
-github.tar,                         no source size,                     zstdcli,                            38442
-github.tar,                         no source size with dict,           zstdcli,                            38004
-github.tar,                         long distance mode,                 zstdcli,                            39730
-github.tar,                         multithreaded,                      zstdcli,                            38445
-github.tar,                         multithreaded long distance mode,   zstdcli,                            39730
-github.tar,                         small window log,                   zstdcli,                            198544
-github.tar,                         small hash log,                     zstdcli,                            129874
-github.tar,                         small chain log,                    zstdcli,                            41673
-github.tar,                         explicit params,                    zstdcli,                            41227
-github.tar,                         uncompressed literals,              zstdcli,                            41126
-<<<<<<< HEAD
-github.tar,                         uncompressed literals optimal,      zstdcli,                            35401
-github.tar,                         huffman literals,                   zstdcli,                            38781
-=======
-github.tar,                         uncompressed literals optimal,      zstdcli,                            35392
-github.tar,                         huffman literals,                   zstdcli,                            38857
->>>>>>> c10067c4
-github.tar,                         multithreaded with advanced params, zstdcli,                            41126
+silesia,                            level -5,                           zstdcli,                            compression error
+silesia,                            level -3,                           zstdcli,                            compression error
+silesia,                            level -1,                           zstdcli,                            compression error
+silesia,                            level 0,                            zstdcli,                            compression error
+silesia,                            level 1,                            zstdcli,                            compression error
+silesia,                            level 3,                            zstdcli,                            compression error
+silesia,                            level 4,                            zstdcli,                            compression error
+silesia,                            level 5,                            zstdcli,                            compression error
+silesia,                            level 6,                            zstdcli,                            compression error
+silesia,                            level 7,                            zstdcli,                            compression error
+silesia,                            level 9,                            zstdcli,                            compression error
+silesia,                            level 13,                           zstdcli,                            compression error
+silesia,                            level 16,                           zstdcli,                            compression error
+silesia,                            level 19,                           zstdcli,                            compression error
+silesia,                            long distance mode,                 zstdcli,                            compression error
+silesia,                            multithreaded,                      zstdcli,                            compression error
+silesia,                            multithreaded long distance mode,   zstdcli,                            compression error
+silesia,                            small window log,                   zstdcli,                            compression error
+silesia,                            small hash log,                     zstdcli,                            compression error
+silesia,                            small chain log,                    zstdcli,                            compression error
+silesia,                            explicit params,                    zstdcli,                            compression error
+silesia,                            uncompressed literals,              zstdcli,                            compression error
+silesia,                            uncompressed literals optimal,      zstdcli,                            compression error
+silesia,                            huffman literals,                   zstdcli,                            compression error
+silesia,                            multithreaded with advanced params, zstdcli,                            compression error
+silesia.tar,                        level -5,                           zstdcli,                            compression error
+silesia.tar,                        level -3,                           zstdcli,                            compression error
+silesia.tar,                        level -1,                           zstdcli,                            compression error
+silesia.tar,                        level 0,                            zstdcli,                            compression error
+silesia.tar,                        level 1,                            zstdcli,                            compression error
+silesia.tar,                        level 3,                            zstdcli,                            compression error
+silesia.tar,                        level 4,                            zstdcli,                            compression error
+silesia.tar,                        level 5,                            zstdcli,                            compression error
+silesia.tar,                        level 6,                            zstdcli,                            compression error
+silesia.tar,                        level 7,                            zstdcli,                            compression error
+silesia.tar,                        level 9,                            zstdcli,                            compression error
+silesia.tar,                        level 13,                           zstdcli,                            compression error
+silesia.tar,                        level 16,                           zstdcli,                            compression error
+silesia.tar,                        level 19,                           zstdcli,                            compression error
+silesia.tar,                        no source size,                     zstdcli,                            compression error
+silesia.tar,                        long distance mode,                 zstdcli,                            compression error
+silesia.tar,                        multithreaded,                      zstdcli,                            compression error
+silesia.tar,                        multithreaded long distance mode,   zstdcli,                            compression error
+silesia.tar,                        small window log,                   zstdcli,                            compression error
+silesia.tar,                        small hash log,                     zstdcli,                            compression error
+silesia.tar,                        small chain log,                    zstdcli,                            compression error
+silesia.tar,                        explicit params,                    zstdcli,                            compression error
+silesia.tar,                        uncompressed literals,              zstdcli,                            compression error
+silesia.tar,                        uncompressed literals optimal,      zstdcli,                            compression error
+silesia.tar,                        huffman literals,                   zstdcli,                            compression error
+silesia.tar,                        multithreaded with advanced params, zstdcli,                            compression error
+github,                             level -5,                           zstdcli,                            compression error
+github,                             level -5 with dict,                 zstdcli,                            compression error
+github,                             level -3,                           zstdcli,                            compression error
+github,                             level -3 with dict,                 zstdcli,                            compression error
+github,                             level -1,                           zstdcli,                            compression error
+github,                             level -1 with dict,                 zstdcli,                            compression error
+github,                             level 0,                            zstdcli,                            compression error
+github,                             level 0 with dict,                  zstdcli,                            compression error
+github,                             level 1,                            zstdcli,                            compression error
+github,                             level 1 with dict,                  zstdcli,                            compression error
+github,                             level 3,                            zstdcli,                            compression error
+github,                             level 3 with dict,                  zstdcli,                            compression error
+github,                             level 4,                            zstdcli,                            compression error
+github,                             level 4 with dict,                  zstdcli,                            compression error
+github,                             level 5,                            zstdcli,                            compression error
+github,                             level 5 with dict,                  zstdcli,                            compression error
+github,                             level 6,                            zstdcli,                            compression error
+github,                             level 6 with dict,                  zstdcli,                            compression error
+github,                             level 7,                            zstdcli,                            compression error
+github,                             level 7 with dict,                  zstdcli,                            compression error
+github,                             level 9,                            zstdcli,                            compression error
+github,                             level 9 with dict,                  zstdcli,                            compression error
+github,                             level 13,                           zstdcli,                            compression error
+github,                             level 13 with dict,                 zstdcli,                            compression error
+github,                             level 16,                           zstdcli,                            compression error
+github,                             level 16 with dict,                 zstdcli,                            compression error
+github,                             level 19,                           zstdcli,                            compression error
+github,                             level 19 with dict,                 zstdcli,                            compression error
+github,                             long distance mode,                 zstdcli,                            compression error
+github,                             multithreaded,                      zstdcli,                            compression error
+github,                             multithreaded long distance mode,   zstdcli,                            compression error
+github,                             small window log,                   zstdcli,                            compression error
+github,                             small hash log,                     zstdcli,                            compression error
+github,                             small chain log,                    zstdcli,                            compression error
+github,                             explicit params,                    zstdcli,                            compression error
+github,                             uncompressed literals,              zstdcli,                            compression error
+github,                             uncompressed literals optimal,      zstdcli,                            compression error
+github,                             huffman literals,                   zstdcli,                            compression error
+github,                             multithreaded with advanced params, zstdcli,                            compression error
+github.tar,                         level -5,                           zstdcli,                            compression error
+github.tar,                         level -5 with dict,                 zstdcli,                            compression error
+github.tar,                         level -3,                           zstdcli,                            compression error
+github.tar,                         level -3 with dict,                 zstdcli,                            compression error
+github.tar,                         level -1,                           zstdcli,                            compression error
+github.tar,                         level -1 with dict,                 zstdcli,                            compression error
+github.tar,                         level 0,                            zstdcli,                            compression error
+github.tar,                         level 0 with dict,                  zstdcli,                            compression error
+github.tar,                         level 1,                            zstdcli,                            compression error
+github.tar,                         level 1 with dict,                  zstdcli,                            compression error
+github.tar,                         level 3,                            zstdcli,                            compression error
+github.tar,                         level 3 with dict,                  zstdcli,                            compression error
+github.tar,                         level 4,                            zstdcli,                            compression error
+github.tar,                         level 4 with dict,                  zstdcli,                            compression error
+github.tar,                         level 5,                            zstdcli,                            compression error
+github.tar,                         level 5 with dict,                  zstdcli,                            compression error
+github.tar,                         level 6,                            zstdcli,                            compression error
+github.tar,                         level 6 with dict,                  zstdcli,                            compression error
+github.tar,                         level 7,                            zstdcli,                            compression error
+github.tar,                         level 7 with dict,                  zstdcli,                            compression error
+github.tar,                         level 9,                            zstdcli,                            compression error
+github.tar,                         level 9 with dict,                  zstdcli,                            compression error
+github.tar,                         level 13,                           zstdcli,                            compression error
+github.tar,                         level 13 with dict,                 zstdcli,                            compression error
+github.tar,                         level 16,                           zstdcli,                            compression error
+github.tar,                         level 16 with dict,                 zstdcli,                            compression error
+github.tar,                         level 19,                           zstdcli,                            compression error
+github.tar,                         level 19 with dict,                 zstdcli,                            compression error
+github.tar,                         no source size,                     zstdcli,                            compression error
+github.tar,                         no source size with dict,           zstdcli,                            compression error
+github.tar,                         long distance mode,                 zstdcli,                            compression error
+github.tar,                         multithreaded,                      zstdcli,                            compression error
+github.tar,                         multithreaded long distance mode,   zstdcli,                            compression error
+github.tar,                         small window log,                   zstdcli,                            compression error
+github.tar,                         small hash log,                     zstdcli,                            compression error
+github.tar,                         small chain log,                    zstdcli,                            compression error
+github.tar,                         explicit params,                    zstdcli,                            compression error
+github.tar,                         uncompressed literals,              zstdcli,                            compression error
+github.tar,                         uncompressed literals optimal,      zstdcli,                            compression error
+github.tar,                         huffman literals,                   zstdcli,                            compression error
+github.tar,                         multithreaded with advanced params, zstdcli,                            compression error
 silesia,                            level -5,                           advanced one pass,                  7354675
 silesia,                            level -3,                           advanced one pass,                  6902374
 silesia,                            level -1,                           advanced one pass,                  6177565
@@ -295,13 +259,8 @@
 silesia,                            small chain log,                    advanced one pass,                  4912199
 silesia,                            explicit params,                    advanced one pass,                  4795856
 silesia,                            uncompressed literals,              advanced one pass,                  5127982
-<<<<<<< HEAD
 silesia,                            uncompressed literals optimal,      advanced one pass,                  4319518
-silesia,                            huffman literals,                   advanced one pass,                  5326269
-=======
-silesia,                            uncompressed literals optimal,      advanced one pass,                  4317896
 silesia,                            huffman literals,                   advanced one pass,                  5326346
->>>>>>> c10067c4
 silesia,                            multithreaded with advanced params, advanced one pass,                  5127982
 silesia.tar,                        level -5,                           advanced one pass,                  7359401
 silesia.tar,                        level -3,                           advanced one pass,                  6901672
@@ -334,13 +293,8 @@
 silesia.tar,                        small chain log,                    advanced one pass,                  4917039
 silesia.tar,                        explicit params,                    advanced one pass,                  4807383
 silesia.tar,                        uncompressed literals,              advanced one pass,                  5129458
-<<<<<<< HEAD
 silesia.tar,                        uncompressed literals optimal,      advanced one pass,                  4310141
-silesia.tar,                        huffman literals,                   advanced one pass,                  5347335
-=======
-silesia.tar,                        uncompressed literals optimal,      advanced one pass,                  4307400
 silesia.tar,                        huffman literals,                   advanced one pass,                  5344545
->>>>>>> c10067c4
 silesia.tar,                        multithreaded with advanced params, advanced one pass,                  5129555
 github,                             level -5,                           advanced one pass,                  232315
 github,                             level -5 with dict,                 advanced one pass,                  46718
@@ -589,13 +543,8 @@
 github.tar,                         small chain log,                    advanced one pass,                  41669
 github.tar,                         explicit params,                    advanced one pass,                  41227
 github.tar,                         uncompressed literals,              advanced one pass,                  41122
-<<<<<<< HEAD
 github.tar,                         uncompressed literals optimal,      advanced one pass,                  35397
-github.tar,                         huffman literals,                   advanced one pass,                  38777
-=======
-github.tar,                         uncompressed literals optimal,      advanced one pass,                  35388
 github.tar,                         huffman literals,                   advanced one pass,                  38853
->>>>>>> c10067c4
 github.tar,                         multithreaded with advanced params, advanced one pass,                  41122
 silesia,                            level -5,                           advanced one pass small out,        7354675
 silesia,                            level -3,                           advanced one pass small out,        6902374
@@ -628,13 +577,8 @@
 silesia,                            small chain log,                    advanced one pass small out,        4912199
 silesia,                            explicit params,                    advanced one pass small out,        4795856
 silesia,                            uncompressed literals,              advanced one pass small out,        5127982
-<<<<<<< HEAD
 silesia,                            uncompressed literals optimal,      advanced one pass small out,        4319518
-silesia,                            huffman literals,                   advanced one pass small out,        5326269
-=======
-silesia,                            uncompressed literals optimal,      advanced one pass small out,        4317896
 silesia,                            huffman literals,                   advanced one pass small out,        5326346
->>>>>>> c10067c4
 silesia,                            multithreaded with advanced params, advanced one pass small out,        5127982
 silesia.tar,                        level -5,                           advanced one pass small out,        7359401
 silesia.tar,                        level -3,                           advanced one pass small out,        6901672
@@ -667,13 +611,8 @@
 silesia.tar,                        small chain log,                    advanced one pass small out,        4917039
 silesia.tar,                        explicit params,                    advanced one pass small out,        4807383
 silesia.tar,                        uncompressed literals,              advanced one pass small out,        5129458
-<<<<<<< HEAD
 silesia.tar,                        uncompressed literals optimal,      advanced one pass small out,        4310141
-silesia.tar,                        huffman literals,                   advanced one pass small out,        5347335
-=======
-silesia.tar,                        uncompressed literals optimal,      advanced one pass small out,        4307400
 silesia.tar,                        huffman literals,                   advanced one pass small out,        5344545
->>>>>>> c10067c4
 silesia.tar,                        multithreaded with advanced params, advanced one pass small out,        5129555
 github,                             level -5,                           advanced one pass small out,        232315
 github,                             level -5 with dict,                 advanced one pass small out,        46718
@@ -922,13 +861,8 @@
 github.tar,                         small chain log,                    advanced one pass small out,        41669
 github.tar,                         explicit params,                    advanced one pass small out,        41227
 github.tar,                         uncompressed literals,              advanced one pass small out,        41122
-<<<<<<< HEAD
 github.tar,                         uncompressed literals optimal,      advanced one pass small out,        35397
-github.tar,                         huffman literals,                   advanced one pass small out,        38777
-=======
-github.tar,                         uncompressed literals optimal,      advanced one pass small out,        35388
 github.tar,                         huffman literals,                   advanced one pass small out,        38853
->>>>>>> c10067c4
 github.tar,                         multithreaded with advanced params, advanced one pass small out,        41122
 silesia,                            level -5,                           advanced streaming,                 7292053
 silesia,                            level -3,                           advanced streaming,                 6867875
@@ -961,13 +895,8 @@
 silesia,                            small chain log,                    advanced streaming,                 4912199
 silesia,                            explicit params,                    advanced streaming,                 4795884
 silesia,                            uncompressed literals,              advanced streaming,                 5127982
-<<<<<<< HEAD
 silesia,                            uncompressed literals optimal,      advanced streaming,                 4319518
-silesia,                            huffman literals,                   advanced streaming,                 5331171
-=======
-silesia,                            uncompressed literals optimal,      advanced streaming,                 4317896
 silesia,                            huffman literals,                   advanced streaming,                 5332234
->>>>>>> c10067c4
 silesia,                            multithreaded with advanced params, advanced streaming,                 5127982
 silesia.tar,                        level -5,                           advanced streaming,                 7260007
 silesia.tar,                        level -3,                           advanced streaming,                 6845151
@@ -1000,13 +929,8 @@
 silesia.tar,                        small chain log,                    advanced streaming,                 4917019
 silesia.tar,                        explicit params,                    advanced streaming,                 4807403
 silesia.tar,                        uncompressed literals,              advanced streaming,                 5129461
-<<<<<<< HEAD
 silesia.tar,                        uncompressed literals optimal,      advanced streaming,                 4310141
-silesia.tar,                        huffman literals,                   advanced streaming,                 5352360
-=======
-silesia.tar,                        uncompressed literals optimal,      advanced streaming,                 4307400
 silesia.tar,                        huffman literals,                   advanced streaming,                 5350519
->>>>>>> c10067c4
 silesia.tar,                        multithreaded with advanced params, advanced streaming,                 5129555
 github,                             level -5,                           advanced streaming,                 232315
 github,                             level -5 with dict,                 advanced streaming,                 46718
@@ -1255,13 +1179,8 @@
 github.tar,                         small chain log,                    advanced streaming,                 41669
 github.tar,                         explicit params,                    advanced streaming,                 41227
 github.tar,                         uncompressed literals,              advanced streaming,                 41122
-<<<<<<< HEAD
 github.tar,                         uncompressed literals optimal,      advanced streaming,                 35397
-github.tar,                         huffman literals,                   advanced streaming,                 38800
-=======
-github.tar,                         uncompressed literals optimal,      advanced streaming,                 35388
 github.tar,                         huffman literals,                   advanced streaming,                 38874
->>>>>>> c10067c4
 github.tar,                         multithreaded with advanced params, advanced streaming,                 41122
 silesia,                            level -5,                           old streaming,                      7292053
 silesia,                            level -3,                           old streaming,                      6867875
@@ -1279,19 +1198,11 @@
 silesia,                            level 19,                           old streaming,                      4296880
 silesia,                            no source size,                     old streaming,                      4849515
 silesia,                            uncompressed literals,              old streaming,                      4849551
-<<<<<<< HEAD
 silesia,                            uncompressed literals optimal,      old streaming,                      4296880
-silesia,                            huffman literals,                   old streaming,                      6183403
-silesia.tar,                        level -5,                           old streaming,                      6982759
-silesia.tar,                        level -3,                           old streaming,                      6641283
-silesia.tar,                        level -1,                           old streaming,                      6190795
-=======
-silesia,                            uncompressed literals optimal,      old streaming,                      4283236
 silesia,                            huffman literals,                   old streaming,                      6183923
 silesia.tar,                        level -5,                           old streaming,                      7260007
 silesia.tar,                        level -3,                           old streaming,                      6845151
 silesia.tar,                        level -1,                           old streaming,                      6187938
->>>>>>> c10067c4
 silesia.tar,                        level 0,                            old streaming,                      4861425
 silesia.tar,                        level 1,                            old streaming,                      5334890
 silesia.tar,                        level 3,                            old streaming,                      4861425
@@ -1305,15 +1216,9 @@
 silesia.tar,                        level 19,                           old streaming,                      4267266
 silesia.tar,                        no source size,                     old streaming,                      4861421
 silesia.tar,                        uncompressed literals,              old streaming,                      4861425
-<<<<<<< HEAD
 silesia.tar,                        uncompressed literals optimal,      old streaming,                      4267266
-silesia.tar,                        huffman literals,                   old streaming,                      6190795
-github,                             level -5,                           old streaming,                      205285
-=======
-silesia.tar,                        uncompressed literals optimal,      old streaming,                      4264388
 silesia.tar,                        huffman literals,                   old streaming,                      6187938
 github,                             level -5,                           old streaming,                      232315
->>>>>>> c10067c4
 github,                             level -5 with dict,                 old streaming,                      46718
 github,                             level -3,                           old streaming,                      220760
 github,                             level -3 with dict,                 old streaming,                      45395
@@ -1377,19 +1282,11 @@
 github.tar,                         no source size,                     old streaming,                      38438
 github.tar,                         no source size with dict,           old streaming,                      38000
 github.tar,                         uncompressed literals,              old streaming,                      38441
-<<<<<<< HEAD
 github.tar,                         uncompressed literals optimal,      old streaming,                      32134
-github.tar,                         huffman literals,                   old streaming,                      42465
-silesia,                            level -5,                           old streaming advanced,             6882505
-silesia,                            level -3,                           old streaming advanced,             6568376
-silesia,                            level -1,                           old streaming advanced,             6183403
-=======
-github.tar,                         uncompressed literals optimal,      old streaming,                      32837
 github.tar,                         huffman literals,                   old streaming,                      42536
 silesia,                            level -5,                           old streaming advanced,             7292053
 silesia,                            level -3,                           old streaming advanced,             6867875
 silesia,                            level -1,                           old streaming advanced,             6183923
->>>>>>> c10067c4
 silesia,                            level 0,                            old streaming advanced,             4849551
 silesia,                            level 1,                            old streaming advanced,             5312694
 silesia,                            level 3,                            old streaming advanced,             4849551
@@ -1410,13 +1307,8 @@
 silesia,                            small chain log,                    old streaming advanced,             4912199
 silesia,                            explicit params,                    old streaming advanced,             4795884
 silesia,                            uncompressed literals,              old streaming advanced,             4849551
-<<<<<<< HEAD
 silesia,                            uncompressed literals optimal,      old streaming advanced,             4296880
-silesia,                            huffman literals,                   old streaming advanced,             6183403
-=======
-silesia,                            uncompressed literals optimal,      old streaming advanced,             4283236
 silesia,                            huffman literals,                   old streaming advanced,             6183923
->>>>>>> c10067c4
 silesia,                            multithreaded with advanced params, old streaming advanced,             4849551
 silesia.tar,                        level -5,                           old streaming advanced,             7260007
 silesia.tar,                        level -3,                           old streaming advanced,             6845151
@@ -1441,13 +1333,8 @@
 silesia.tar,                        small chain log,                    old streaming advanced,             4917019
 silesia.tar,                        explicit params,                    old streaming advanced,             4807403
 silesia.tar,                        uncompressed literals,              old streaming advanced,             4861425
-<<<<<<< HEAD
 silesia.tar,                        uncompressed literals optimal,      old streaming advanced,             4267266
-silesia.tar,                        huffman literals,                   old streaming advanced,             6190795
-=======
-silesia.tar,                        uncompressed literals optimal,      old streaming advanced,             4264388
 silesia.tar,                        huffman literals,                   old streaming advanced,             6187938
->>>>>>> c10067c4
 silesia.tar,                        multithreaded with advanced params, old streaming advanced,             4861425
 github,                             level -5,                           old streaming advanced,             241214
 github,                             level -5 with dict,                 old streaming advanced,             49562
@@ -1528,13 +1415,8 @@
 github.tar,                         small chain log,                    old streaming advanced,             41669
 github.tar,                         explicit params,                    old streaming advanced,             41227
 github.tar,                         uncompressed literals,              old streaming advanced,             38441
-<<<<<<< HEAD
 github.tar,                         uncompressed literals optimal,      old streaming advanced,             32134
-github.tar,                         huffman literals,                   old streaming advanced,             42465
-=======
-github.tar,                         uncompressed literals optimal,      old streaming advanced,             32837
 github.tar,                         huffman literals,                   old streaming advanced,             42536
->>>>>>> c10067c4
 github.tar,                         multithreaded with advanced params, old streaming advanced,             38441
 github,                             level -5 with dict,                 old streaming cdict,                46718
 github,                             level -3 with dict,                 old streaming cdict,                45395
