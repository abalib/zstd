# ##########################################################################
# Copyright (c) 2016-present, Yann Collet, Facebook, Inc.
# All rights reserved.
#
# This Makefile is validated for Linux, macOS, *BSD, Hurd, Solaris, MSYS2 targets
#
# This source code is licensed under the BSD-style license found in the
# LICENSE file in the root directory of this source tree. An additional grant
# of patent rights can be found in the PATENTS file in the same directory.
# ##########################################################################
# datagen : Synthetic and parametrable data generator, for tests
# fullbench  : Precisely measure speed for each zstd inner functions
# fullbench32: Same as fullbench, but forced to compile in 32-bits mode
# fuzzer  : Test tool, to check zstd integrity on target platform
# fuzzer32: Same as fuzzer, but forced to compile in 32-bits mode
# paramgrill : parameter tester for zstd
# test-zstd-speed.py : script for testing zstd speed difference between commits
# versionsTest : compatibility test between zstd versions stored on Github (v0.1+)
# zstreamtest : Fuzzer test tool for zstd streaming API
# zstreamtest32: Same as zstreamtest, but forced to compile in 32-bits mode
# ##########################################################################

ZSTDDIR = ../lib
PRGDIR  = ../programs
PYTHON ?= python3
TESTARTEFACT := versionsTest namespaceTest

DEBUGLEVEL= 1
DEBUGFLAGS= -g -DZSTD_DEBUG=$(DEBUGLEVEL)
CPPFLAGS += -I$(ZSTDDIR) -I$(ZSTDDIR)/common -I$(ZSTDDIR)/compress \
            -I$(ZSTDDIR)/dictBuilder -I$(ZSTDDIR)/deprecated -I$(PRGDIR)
CFLAGS   ?= -O3
CFLAGS   += -Wall -Wextra -Wcast-qual -Wcast-align -Wshadow                 \
            -Wstrict-aliasing=1 -Wswitch-enum -Wdeclaration-after-statement \
            -Wstrict-prototypes -Wundef -Wformat-security                   \
            -Wvla -Wformat=2 -Winit-self -Wfloat-equal -Wwrite-strings      \
            -Wredundant-decls
CFLAGS   += $(DEBUGFLAGS) $(MOREFLAGS)
FLAGS     = $(CPPFLAGS) $(CFLAGS) $(LDFLAGS)


ZSTDCOMMON_FILES := $(ZSTDDIR)/common/*.c
ZSTDCOMP_FILES   := $(ZSTDDIR)/compress/*.c
ZSTDDECOMP_FILES := $(ZSTDDIR)/decompress/*.c
ZSTD_FILES  := $(ZSTDDECOMP_FILES) $(ZSTDCOMMON_FILES) $(ZSTDCOMP_FILES)
ZBUFF_FILES := $(ZSTDDIR)/deprecated/*.c
ZDICT_FILES := $(ZSTDDIR)/dictBuilder/*.c

ZSTD_OBJ  := $(patsubst %.c,%.o, $(wildcard $(ZSTD_FILES)) )
ZBUFF_OBJ := $(patsubst %.c,%.o, $(wildcard $(ZBUFF_FILES)) )
ZDICT_OBJ := $(patsubst %.c,%.o, $(wildcard $(ZDICT_FILES)) )


# Define *.exe as extension for Windows systems
ifneq (,$(filter Windows%,$(OS)))
EXT =.exe
MULTITHREAD_CPP = -DZSTD_MULTITHREAD
MULTITHREAD_LD  =
else
EXT =
MULTITHREAD_CPP = -DZSTD_MULTITHREAD
MULTITHREAD_LD  = -pthread
endif
MULTITHREAD = $(MULTITHREAD_CPP) $(MULTITHREAD_LD)

VOID = /dev/null
ZSTREAM_TESTTIME ?= -T2mn
FUZZERTEST ?= -T5mn
ZSTDRTTEST = --test-large-data
DECODECORPUS_TESTTIME ?= -T30

.PHONY: default all all32 allnothread dll clean test test32 test-all namespaceTest versionsTest

default: fullbench

all: fullbench fuzzer zstreamtest paramgrill datagen decodecorpus

all32: fullbench32 fuzzer32 zstreamtest32

allnothread: fullbench fuzzer paramgrill datagen  decodecorpus

<<<<<<< HEAD
dll: fuzzer-dll zstreamtest-dll 
=======
dll: fuzzer-dll zstreamtest-dll
>>>>>>> ee27f693

zstd:
	$(MAKE) -C $(PRGDIR) $@

zstd32:
	$(MAKE) -C $(PRGDIR) $@

zstd-nolegacy:
	$(MAKE) -C $(PRGDIR) $@

gzstd:
	$(MAKE) -C $(PRGDIR) $@

fullbench32: CPPFLAGS += -m32
fullbench fullbench32 : CPPFLAGS += $(MULTITHREAD_CPP)
fullbench fullbench32 : LDFLAGS += $(MULTITHREAD_LD)
fullbench fullbench32 : DEBUGFLAGS =   # turn off assert() for speed measurements
fullbench fullbench32 : $(ZSTD_FILES) $(PRGDIR)/datagen.c fullbench.c
	$(CC) $(FLAGS) $^ -o $@$(EXT)

fullbench-lib: $(PRGDIR)/datagen.c fullbench.c
	$(MAKE) -C $(ZSTDDIR) libzstd.a
	$(CC) $(FLAGS) $^ -o $@$(EXT) $(ZSTDDIR)/libzstd.a

fullbench-dll: $(PRGDIR)/datagen.c fullbench.c
	$(MAKE) -C $(ZSTDDIR) libzstd
	$(CC) $(FLAGS) $^ -o $@$(EXT) -DZSTD_DLL_IMPORT=1 $(ZSTDDIR)/dll/libzstd.dll

fuzzer : CPPFLAGS += $(MULTITHREAD_CPP)
fuzzer : LDFLAGS += $(MULTITHREAD_LD)
fuzzer32: CFLAGS += -m32
fuzzer fuzzer32 : $(ZSTD_FILES) $(ZDICT_FILES) $(PRGDIR)/datagen.c fuzzer.c
	$(CC) $(FLAGS) $^ -o $@$(EXT)

fuzzer-dll : LDFLAGS+= -L$(ZSTDDIR) -lzstd
fuzzer-dll : $(ZSTDDIR)/common/xxhash.c $(PRGDIR)/datagen.c fuzzer.c
	$(MAKE) -C $(ZSTDDIR) libzstd
	$(CC) $(CPPFLAGS) $(CFLAGS) $^ $(LDFLAGS) -o $@$(EXT)

zbufftest : CPPFLAGS += -I$(ZSTDDIR)/deprecated
zbufftest : CFLAGS += -Wno-deprecated-declarations   # required to silence deprecation warnings
zbufftest : $(ZSTD_FILES) $(ZBUFF_FILES) $(PRGDIR)/datagen.c zbufftest.c
	$(CC) $(FLAGS) $^ -o $@$(EXT)

zbufftest32 : CPPFLAGS += -I$(ZSTDDIR)/deprecated
zbufftest32 : CFLAGS += -Wno-deprecated-declarations -m32
zbufftest32 : $(ZSTD_FILES) $(ZBUFF_FILES) $(PRGDIR)/datagen.c zbufftest.c
	$(CC) $(FLAGS) $^ -o $@$(EXT)

zbufftest-dll : CPPFLAGS += -I$(ZSTDDIR)/deprecated
zbufftest-dll : CFLAGS += -Wno-deprecated-declarations   # required to silence deprecation warnings
zbufftest-dll : LDFLAGS+= -L$(ZSTDDIR) -lzstd
zbufftest-dll : $(ZSTDDIR)/common/xxhash.c $(PRGDIR)/datagen.c zbufftest.c
	$(MAKE) -C $(ZSTDDIR) libzstd
	$(CC) $(CPPFLAGS) $(CFLAGS) $^ $(LDFLAGS) -o $@$(EXT)

ZSTREAMFILES := $(ZSTD_FILES) $(ZDICT_FILES) $(PRGDIR)/datagen.c zstreamtest.c
zstreamtest : CPPFLAGS += $(MULTITHREAD_CPP)
zstreamtest : LDFLAGS += $(MULTITHREAD_LD)
zstreamtest : $(ZSTREAMFILES)
	$(CC) $(FLAGS) $^ -o $@$(EXT)

zstreamtest32 : CFLAGS += -m32
zstreamtest32 : $(ZSTREAMFILES)
	$(CC) $(FLAGS) $(MULTITHREAD) $^ -o $@$(EXT)

zstreamtest_asan : CFLAGS += -fsanitize=address
zstreamtest_asan : $(ZSTREAMFILES)
	$(CC) $(FLAGS) $(MULTITHREAD) $^ -o $@$(EXT)

zstreamtest_tsan : CFLAGS += -fsanitize=thread
zstreamtest_tsan : $(ZSTREAMFILES)
	$(CC) $(FLAGS) $(MULTITHREAD) $^ -o $@$(EXT)

zstreamtest-dll : LDFLAGS+= -L$(ZSTDDIR) -lzstd
zstreamtest-dll : $(ZSTDDIR)/common/xxhash.c $(PRGDIR)/datagen.c zstreamtest.c
	$(MAKE) -C $(ZSTDDIR) libzstd
	$(CC) $(CPPFLAGS) $(CFLAGS) $^ $(LDFLAGS) -o $@$(EXT)

paramgrill : DEBUGFLAGS =
paramgrill : $(ZSTD_FILES) $(PRGDIR)/datagen.c paramgrill.c
	$(CC)      $(FLAGS) $^ -lm -o $@$(EXT)

datagen : $(PRGDIR)/datagen.c datagencli.c
	$(CC)      $(FLAGS) $^ -o $@$(EXT)

roundTripCrash : $(ZSTD_FILES) roundTripCrash.c
	$(CC)      $(FLAGS) $^ -o $@$(EXT)

longmatch  : $(ZSTD_FILES) longmatch.c
	$(CC)      $(FLAGS) $^ -o $@$(EXT)

invalidDictionaries  : $(ZSTD_FILES) invalidDictionaries.c
	$(CC)      $(FLAGS) $^ -o $@$(EXT)

legacy : CFLAGS+= -DZSTD_LEGACY_SUPPORT=4
legacy : CPPFLAGS+= -I$(ZSTDDIR)/legacy
legacy : $(ZSTD_FILES) $(wildcard $(ZSTDDIR)/legacy/*.c) legacy.c
	$(CC)      $(FLAGS) $^ -o $@$(EXT)

decodecorpus	: $(filter-out $(ZSTDDIR)/compress/zstd_compress.c, $(wildcard $(ZSTD_FILES))) $(ZDICT_FILES) decodecorpus.c
	$(CC)      $(FLAGS) $^ -o $@$(EXT) -lm

symbols  : symbols.c
	$(MAKE) -C $(ZSTDDIR) libzstd
ifneq (,$(filter Windows%,$(OS)))
	cp $(ZSTDDIR)/dll/libzstd.dll .
	$(CC) $(FLAGS) $^ -o $@$(EXT) -DZSTD_DLL_IMPORT=1 libzstd.dll
else
	$(CC) $(FLAGS) $^ -o $@$(EXT) -Wl,-rpath=$(ZSTDDIR) $(ZSTDDIR)/libzstd.so
endif

poolTests  : poolTests.c $(ZSTDDIR)/common/pool.c $(ZSTDDIR)/common/threading.c
	$(CC)    $(FLAGS) $(MULTITHREAD) $^ -o $@$(EXT)

namespaceTest:
	if $(CC) namespaceTest.c ../lib/common/xxhash.c -o $@ ; then echo compilation should fail; exit 1 ; fi
	$(RM) $@

versionsTest: clean
	$(PYTHON) test-zstd-versions.py

clean:
	$(MAKE) -C $(ZSTDDIR) clean
	@$(RM) -fR $(TESTARTEFACT)
	@$(RM) -f core *.o tmp* result* *.gcda dictionary *.zst \
        $(PRGDIR)/zstd$(EXT) $(PRGDIR)/zstd32$(EXT) \
        fullbench$(EXT) fullbench32$(EXT) \
        fullbench-lib$(EXT) fullbench-dll$(EXT) \
        fuzzer$(EXT) fuzzer32$(EXT) zbufftest$(EXT) zbufftest32$(EXT) \
        fuzzer-dll$(EXT) zstreamtest-dll$(EXT) zbufftest-dll$(EXT)\
        zstreamtest$(EXT) zstreamtest32$(EXT) \
        datagen$(EXT) paramgrill$(EXT) roundTripCrash$(EXT) longmatch$(EXT) \
        symbols$(EXT) invalidDictionaries$(EXT) legacy$(EXT) poolTests$(EXT) \
	decodecorpus$(EXT)
	@echo Cleaning completed


#----------------------------------------------------------------------------------
#make valgrindTest is validated only for Linux, OSX, BSD, Hurd and Solaris targets
#----------------------------------------------------------------------------------
ifneq (,$(filter $(shell uname),Linux Darwin GNU/kFreeBSD GNU OpenBSD FreeBSD NetBSD DragonFly SunOS))
HOST_OS = POSIX

valgrindTest: VALGRIND = valgrind --leak-check=full --show-leak-kinds=all --error-exitcode=1
valgrindTest: zstd datagen fuzzer fullbench
	@echo "\n ---- valgrind tests : memory analyzer ----"
	$(VALGRIND) ./datagen -g50M > $(VOID)
	$(VALGRIND) $(PRGDIR)/zstd ; if [ $$? -eq 0 ] ; then echo "zstd without argument should have failed"; false; fi
	./datagen -g80 | $(VALGRIND) $(PRGDIR)/zstd - -c > $(VOID)
	./datagen -g16KB | $(VALGRIND) $(PRGDIR)/zstd -vf - -c > $(VOID)
	./datagen -g2930KB | $(VALGRIND) $(PRGDIR)/zstd -5 -vf - -o tmp
	$(VALGRIND) $(PRGDIR)/zstd -vdf tmp -c > $(VOID)
	./datagen -g64MB | $(VALGRIND) $(PRGDIR)/zstd -vf - -c > $(VOID)
	@rm tmp
	$(VALGRIND) ./fuzzer -T1mn -t1
	$(VALGRIND) ./fullbench -i1

endif


ifneq (,$(filter MSYS%,$(shell uname)))
HOST_OS = MSYS
endif


#-----------------------------------------------------------------------------
#make tests validated only for MSYS, Linux, OSX, BSD, Hurd and Solaris targets
#-----------------------------------------------------------------------------
ifneq (,$(filter $(HOST_OS),MSYS POSIX))

DIFF:=diff
ifneq (,$(filter $(shell uname),SunOS))
DIFF:=gdiff
endif

zstd-playTests: datagen
	file $(ZSTD)
	ZSTD="$(QEMU_SYS) $(ZSTD)" ./playTests.sh $(ZSTDRTTEST)

shortest: ZSTDRTTEST=
shortest: test-zstd

fuzztest: test-fuzzer test-zstream test-decodecorpus

test: test-zstd test-fullbench test-fuzzer test-zstream test-invalidDictionaries test-legacy test-decodecorpus
ifeq ($(QEMU_SYS),)
test: test-pool
endif

test32: test-zstd32 test-fullbench32 test-fuzzer32 test-zstream32

test-all: test test32 valgrindTest test-decodecorpus-cli

test-zstd: ZSTD = $(PRGDIR)/zstd
test-zstd: zstd zstd-playTests

test-zstd32: ZSTD = $(PRGDIR)/zstd32
test-zstd32: zstd32 zstd-playTests

test-zstd-nolegacy: ZSTD = $(PRGDIR)/zstd
test-zstd-nolegacy: zstd-nolegacy zstd-playTests

test-gzstd: gzstd
	$(PRGDIR)/zstd README.md test-zstd-speed.py
	gzip README.md test-zstd-speed.py
	cat README.md.zst test-zstd-speed.py.gz >zstd_gz.zst
	cat README.md.gz test-zstd-speed.py.zst >gz_zstd.gz
	$(PRGDIR)/zstd -d README.md.gz -o README2.md
	$(PRGDIR)/zstd -d README.md.gz test-zstd-speed.py.gz
	$(PRGDIR)/zstd -d zstd_gz.zst gz_zstd.gz
	$(DIFF) -q zstd_gz gz_zstd
	echo Hello World ZSTD | $(PRGDIR)/zstd -c - >hello.zst
	echo Hello World GZIP | gzip -c - >hello.gz
	echo Hello World TEXT >hello.txt
	cat hello.zst hello.gz hello.txt >hello_zst_gz_txt.gz
	$(PRGDIR)/zstd -dcf hello.*
	$(PRGDIR)/zstd -dcf - <hello_zst_gz_txt.gz

test-fullbench: fullbench datagen
	$(QEMU_SYS) ./fullbench -i1
	$(QEMU_SYS) ./fullbench -i1 -P0

test-fullbench32: fullbench32 datagen
	$(QEMU_SYS) ./fullbench32 -i1
	$(QEMU_SYS) ./fullbench32 -i1 -P0

test-fuzzer: fuzzer
	$(QEMU_SYS) ./fuzzer $(FUZZERTEST) $(FUZZER_FLAGS)

test-fuzzer32: fuzzer32
	$(QEMU_SYS) ./fuzzer32 $(FUZZERTEST) $(FUZZER_FLAGS)

test-zbuff: zbufftest
	$(QEMU_SYS) ./zbufftest $(ZSTREAM_TESTTIME)

test-zbuff32: zbufftest32
	$(QEMU_SYS) ./zbufftest32 $(ZSTREAM_TESTTIME)

test-zstream: zstreamtest
	$(QEMU_SYS) ./zstreamtest $(ZSTREAM_TESTTIME) $(FUZZER_FLAGS)
	$(QEMU_SYS) ./zstreamtest --mt $(ZSTREAM_TESTTIME) $(FUZZER_FLAGS)
	$(QEMU_SYS) ./zstreamtest --newapi $(ZSTREAM_TESTTIME) $(FUZZER_FLAGS)

test-zstream32: zstreamtest32
	$(QEMU_SYS) ./zstreamtest32 $(ZSTREAM_TESTTIME) $(FUZZER_FLAGS)

test-longmatch: longmatch
	$(QEMU_SYS) ./longmatch

test-invalidDictionaries: invalidDictionaries
	$(QEMU_SYS) ./invalidDictionaries

test-symbols: symbols
	$(QEMU_SYS) ./symbols

test-legacy: legacy
	$(QEMU_SYS) ./legacy

test-decodecorpus: decodecorpus
	$(QEMU_SYS) ./decodecorpus -t $(DECODECORPUS_TESTTIME)

test-decodecorpus-cli: decodecorpus
	@echo "\n ---- decodecorpus basic cli tests ----"
	@mkdir testdir
	./decodecorpus -n5 -otestdir -ptestdir
	@cd testdir && \
	$(ZSTD) -d z000000.zst -o tmp0 && \
	$(ZSTD) -d z000001.zst -o tmp1 && \
	$(ZSTD) -d z000002.zst -o tmp2 && \
	$(ZSTD) -d z000003.zst -o tmp3 && \
	$(ZSTD) -d z000004.zst -o tmp4 && \
	diff z000000 tmp0 && \
	diff z000001 tmp1 && \
	diff z000002 tmp2 && \
	diff z000003 tmp3 && \
	diff z000004 tmp4 && \
	rm ./* && \
	cd ..
	@echo "\n ---- decodecorpus dictionary cli tests ----"
	./decodecorpus -n5 -otestdir -ptestdir --use-dict=1MB
	@cd testdir && \
	$(ZSTD) -d z000000.zst -D dictionary -o tmp0 && \
	$(ZSTD) -d z000001.zst -D dictionary -o tmp1 && \
	$(ZSTD) -d z000002.zst -D dictionary -o tmp2 && \
	$(ZSTD) -d z000003.zst -D dictionary -o tmp3 && \
	$(ZSTD) -d z000004.zst -D dictionary -o tmp4 && \
	diff z000000 tmp0 && \
	diff z000001 tmp1 && \
	diff z000002 tmp2 && \
	diff z000003 tmp3 && \
	diff z000004 tmp4 && \
	cd ..
	@rm -rf testdir

test-pool: poolTests
	$(QEMU_SYS) ./poolTests

endif<|MERGE_RESOLUTION|>--- conflicted
+++ resolved
@@ -79,11 +79,7 @@
 
 allnothread: fullbench fuzzer paramgrill datagen  decodecorpus
 
-<<<<<<< HEAD
-dll: fuzzer-dll zstreamtest-dll 
-=======
 dll: fuzzer-dll zstreamtest-dll
->>>>>>> ee27f693
 
 zstd:
 	$(MAKE) -C $(PRGDIR) $@
