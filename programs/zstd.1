.
.TH "ZSTD" "1" "May 2017" "zstd 1.2.0" "User Commands"
.
.SH "NAME"
\fBzstd\fR \- zstd, zstdmt, unzstd, zstdcat \- Compress or decompress \.zst files
.
.SH "SYNOPSIS"
\fBzstd\fR [\fIOPTIONS\fR] [\-|\fIINPUT\-FILE\fR] [\-o \fIOUTPUT\-FILE\fR]
.
.P
\fBzstdmt\fR is equivalent to \fBzstd \-T0\fR
.
.P
\fBunzstd\fR is equivalent to \fBzstd \-d\fR
.
.P
\fBzstdcat\fR is equivalent to \fBzstd \-dcf\fR
.
.SH "DESCRIPTION"
\fBzstd\fR is a fast lossless compression algorithm and data compression tool, with command line syntax similar to \fBgzip (1)\fR and \fBxz (1)\fR\. It is based on the \fBLZ77\fR family, with further FSE & huff0 entropy stages\. \fBzstd\fR offers highly configurable compression speed, with fast modes at > 200 MB/s per code, and strong modes nearing lzma compression ratios\. It also features a very fast decoder, with speeds > 500 MB/s per core\.
.
.P
\fBzstd\fR command line syntax is generally similar to gzip, but features the following differences :
.
.IP "\(bu" 4
Source files are preserved by default\. It\'s possible to remove them automatically by using the \fB\-\-rm\fR command\.
.
.IP "\(bu" 4
When compressing a single file, \fBzstd\fR displays progress notifications and result summary by default\. Use \fB\-q\fR to turn them off\.
.
.IP "\(bu" 4
\fBzstd\fR does not accept input from console, but it properly accepts \fBstdin\fR when it\'s not the console\.
.
.IP "\(bu" 4
\fBzstd\fR displays a short help page when command line is an error\. Use \fB\-q\fR to turn it off\.
.
.IP "" 0
.
.P
\fBzstd\fR compresses or decompresses each \fIfile\fR according to the selected operation mode\. If no \fIfiles\fR are given or \fIfile\fR is \fB\-\fR, \fBzstd\fR reads from standard input and writes the processed data to standard output\. \fBzstd\fR will refuse to write compressed data to standard output if it is a terminal : it will display an error message and skip the \fIfile\fR\. Similarly, \fBzstd\fR will refuse to read compressed data from standard input if it is a terminal\.
.
.P
Unless \fB\-\-stdout\fR or \fB\-o\fR is specified, \fIfiles\fR are written to a new file whose name is derived from the source \fIfile\fR name:
.
.IP "\(bu" 4
When compressing, the suffix \fB\.zst\fR is appended to the source filename to get the target filename\.
.
.IP "\(bu" 4
When decompressing, the \fB\.zst\fR suffix is removed from the source filename to get the target filename
.
.IP "" 0
.
.SS "Concatenation with \.zst files"
It is possible to concatenate \fB\.zst\fR files as is\. \fBzstd\fR will decompress such files as if they were a single \fB\.zst\fR file\.
.
.SH "OPTIONS"
.
.SS "Integer suffixes and special values"
In most places where an integer argument is expected, an optional suffix is supported to easily indicate large integers\. There must be no space between the integer and the suffix\.
.
.TP
\fBKiB\fR
Multiply the integer by 1,024 (2^10)\. \fBKi\fR, \fBK\fR, and \fBKB\fR are accepted as synonyms for \fBKiB\fR\.
.
.TP
\fBMiB\fR
Multiply the integer by 1,048,576 (2^20)\. \fBMi\fR, \fBM\fR, and \fBMB\fR are accepted as synonyms for \fBMiB\fR\.
.
.SS "Operation mode"
If multiple operation mode options are given, the last one takes effect\.
.
.TP
\fB\-z\fR, \fB\-\-compress\fR
Compress\. This is the default operation mode when no operation mode option is specified and no other operation mode is implied from the command name (for example, \fBunzstd\fR implies \fB\-\-decompress\fR)\.
.
.TP
\fB\-d\fR, \fB\-\-decompress\fR, \fB\-\-uncompress\fR
Decompress\.
.
.TP
\fB\-t\fR, \fB\-\-test\fR
Test the integrity of compressed \fIfiles\fR\. This option is equivalent to \fB\-\-decompress \-\-stdout\fR except that the decompressed data is discarded instead of being written to standard output\. No files are created or removed\.
.
.TP
\fB\-b#\fR
Benchmark file(s) using compression level #
.
.TP
\fB\-\-train FILEs\fR
Use FILEs as a training set to create a dictionary\. The training set should contain a lot of small files (> 100)\.
.
.SS "Operation modifiers"
.
.TP
<<<<<<< HEAD
.B \-#
 # compression level [1-19] (default:3)
.TP
.BR \--ultra
 unlocks high compression levels 20+ (maximum 22), using a lot more memory.
Note that decompression will also require more memory when using these levels.
.TP
.B \-D file
 use `file` as Dictionary to compress or decompress FILE(s)
.TP
.BR \--no-dictID
 do not store dictionary ID within frame header (dictionary compression).
 The decoder will have to rely on implicit knowledge about which dictionary to use,
it won't be able to check if it's correct.
.TP
.B \-o file
 save result into `file` (only possible with a single INPUT-FILE)
.TP
.BR \-f ", " --force
 overwrite output without prompting
.TP
.BR \-c ", " --stdout
 force write to standard output, even if it is the console
.TP
.BR \--[no-]sparse
 enable / disable sparse FS support, to make files with many zeroes smaller on disk.
 Creating sparse files may save disk space and speed up the decompression
by reducing the amount of disk I/O.
 default : enabled when output is into a file, and disabled when output is stdout.
 This setting overrides default and can force sparse mode over stdout.
.TP
.BR \--rm
 remove source file(s) after successful compression or decompression
.TP
.BR \-k ", " --keep
 keep source file(s) after successful compression or decompression.
 This is the default behavior.
.TP
.BR \-r
 operate recursively on directories
.TP
.BR \-h/\-H ", " --help
 display help/long help and exit
.TP
.BR \-V ", " --version
 display Version number and exit
.TP
.BR \-v ", " --verbose
 verbose mode
.TP
.BR \-q ", " --quiet
 suppress warnings, interactivity and notifications.
 specify twice to suppress errors too.
.TP
.BR \-C ", " --[no-]check
 add integrity check computed from uncompressed data (default : enabled)
.TP
.BR \-t ", " --test
 Test the integrity of compressed files. This option is equivalent to \fB--decompress --stdout > /dev/null\fR.
 No files are created or removed.
.TP
.BR --
 All arguments after -- are treated as files


.SH DICTIONARY BUILDER
.PP
\fBzstd\fR offers \fIdictionary\fR compression, useful for very small files and messages.
It's possible to train \fBzstd\fR with some samples, the result of which is saved into a file called `dictionary`.
Then during compression and decompression, make reference to the same dictionary.
It will improve compression ratio of small files.
Typical gains range from ~10% (at 64KB) to x5 better (at <1KB).
.TP
.B \--train FILEs
 use FILEs as training set to create a dictionary. The training set should contain a lot of small files (> 100),
and weight typically 100x the target dictionary size (for example, 10 MB for a 100 KB dictionary)
.TP
.B \-o file
 dictionary saved into `file` (default: dictionary)
.TP
.B \--maxdict #
 limit dictionary to specified size (default : 112640)
.TP
.B \--dictID #
 A dictionary ID is a locally unique ID that a decoder can use to verify it is using the right dictionary.
 By default, zstd will create a 4-bytes random number ID.
 It's possible to give a precise number instead.
 Short numbers have an advantage : an ID < 256 will only need 1 byte in the compressed frame header,
 and an ID < 65536 will only need 2 bytes. This compares favorably to 4 bytes default.
 However, it's up to the dictionary manager to not assign twice the same ID to 2 different dictionaries.
.TP
.B \-s#
 dictionary selectivity level (default: 9)
 the smaller the value, the denser the dictionary, improving its efficiency but reducing its possible maximum size.
.TP
.B \--cover=k=#,d=#
 Use alternate dictionary builder algorithm named cover with parameters \fIk\fR and \fId\fR with \fId\fR <= \fIk\fR.
 Selects segments of size \fIk\fR with the highest score to put in the dictionary.
 The score of a segment is computed by the sum of the frequencies of all the subsegments of of size \fId\fR.
 Generally \fId\fR should be in the range [6, 24].
 Good values for \fIk\fR vary widely based on the input data, but a safe range is [32, 2048].
 Example: \fB--train --cover=k=64,d=8 FILEs\fR.
.TP
.B \--optimize-cover[=steps=#,k=#,d=#]
 If \fIsteps\fR is not specified, the default value of 32 is used.
 If \fIk\fR is not specified, \fIsteps\fR values in [16, 2048] are checked for each value of \fId\fR.
 If \fId\fR is not specified, the values checked are [6, 8, ..., 16].

 Runs the cover dictionary builder for each parameter set saves the optimal parameters and dictionary.
 Prints the optimal parameters and writes the optimal dictionary to the output file.
 Supports multithreading if \fBzstd\fR is compiled with threading support.

 The parameter \fIk\fR is more sensitve than \fId\fR, and is faster to optimize over.
 Suggested use is to run with a \fIsteps\fR <= 32 with neither \fIk\fR nor \fId\fR set.
 Once it completes, use the value of \fId\fR it selects with a higher \fIsteps\fR (in the range [256, 1024]).
 \fBzstd --train --optimize-cover FILEs
 \fBzstd --train --optimize-cover=d=d,steps=512 FILEs
.TP

.SH BENCHMARK
.TP
.B \-b#
 benchmark file(s) using compression level #
.TP
.B \-e#
 benchmark file(s) using multiple compression levels, from -b# to -e# (included).
.TP
.B \-i#
 minimum evaluation time, in seconds (default : 3s), benchmark mode only
.TP
.B \-B#
 cut file into independent blocks of size # (default: no block)
.B \--priority=rt
 set process priority to real-time

.SH ADVANCED COMPRESSION OPTIONS
.TP
.B \--zstd[=\fIoptions\fR]
.PD
\fBzstd\fR provides 22 predefined compression levels. The selected or default predefined compression level can be changed with advanced compression options.
The \fIoptions\fR are provided as a comma-separated list. You may specify only the \fIoptions\fR you want to change and the rest will be taken from the selected or default compression level.
The list of available \fIoptions\fR:
.RS

.TP
.BI strategy= strat
.PD 0
.TP
.BI strat= strat
.PD
Specify a strategy used by a match finder.
.IP ""
There are 8 strategies numbered from 0 to 7, from faster to stronger:
0=ZSTD_fast, 1=ZSTD_dfast, 2=ZSTD_greedy, 3=ZSTD_lazy, 4=ZSTD_lazy2, 5=ZSTD_btlazy2, 6=ZSTD_btopt, 7=ZSTD_btultra.
.IP ""

.TP
.BI windowLog= wlog
.PD 0
.TP
.BI wlog= wlog
.PD
Specify the maximum number of bits for a match distance.
.IP ""
The higher number of bits increases the chance to find a match what usually improves compression ratio.
It also increases memory requirements for compressor and decompressor.
.IP ""
The minimum \fIwlog\fR is 10 (1 KiB) and the maximum is 25 (32 MiB) for 32-bit compilation and 27 (128 MiB) for 64-bit compilation.
.IP ""

.TP
.BI hashLog= hlog
.PD 0
.TP
.BI hlog= hlog
.PD
Specify the maximum number of bits for a hash table.
.IP ""
The bigger hash table causes less collisions what usually make compression faster but requires more memory during compression.
.IP ""
The minimum \fIhlog\fR is 6 (64 B) and the maximum is 25 (32 MiB) for 32-bit compilation and 27 (128 MiB) for 64-bit compilation.

.TP
.BI chainLog= clog
.PD 0
.TP
.BI clog= clog
.PD
Specify the maximum number of bits for a hash chain or a binary tree.
.IP ""
The higher number of bits increases the chance to find a match what usually improves compression ratio.
It also slows down compression speed and increases memory requirements for compression.
This option is ignored for the ZSTD_fast strategy.
.IP ""
The minimum \fIclog\fR is 6 (64 B) and the maximum is 26 (64 MiB) for 32-bit compilation and 28 (256 MiB) for 64-bit compilation.
.IP ""

.TP
.BI searchLog= slog
.PD 0
.TP
.BI slog= slog
.PD
Specify the maximum number of searches in a hash chain or a binary tree using logarithmic scale.
.IP ""
The bigger number of searches increases the chance to find a match what usually improves compression ratio but decreases compression speed.
.IP ""
The minimum \fIslog\fR is 1 and the maximum is 24 for 32-bit compilation and 26 for 64-bit compilation.
.IP ""

.TP
.BI searchLength= slen
.PD 0
.TP
.BI slen= slen
.PD
Specify the minimum searched length of a match in a hash table.
.IP ""
The bigger search length usually decreases compression ratio but improves decompression speed.
.IP ""
The minimum \fIslen\fR is 3 and the maximum is 7.
.IP ""

.TP
.BI targetLength= tlen
.PD 0
.TP
.BI tlen= tlen
.PD
Specify the minimum match length that causes a match finder to interrupt searching of better matches.
.IP ""
The bigger minimum match length usually improves compression ratio but decreases compression speed.
This option is used only with ZSTD_btopt and ZSTD_btultra strategies.
.IP ""
The minimum \fItlen\fR is 4 and the maximum is 999.
.IP ""

.PP
.B An example
.br
The following parameters sets advanced compression options to predefined level 19 for files bigger than 256 KB:
.IP ""
\fB--zstd=\fRwindowLog=23,chainLog=23,hashLog=22,searchLog=6,searchLength=3,targetLength=48,strategy=6

.SH BUGS
Report bugs at:- https://github.com/facebook/zstd/issues

.SH AUTHOR
=======
\fB\-#\fR
\fB#\fR compression level [1\-19] (default: 3)
.
.TP
\fB\-\-ultra\fR
unlocks high compression levels 20+ (maximum 22), using a lot more memory\. Note that decompression will also require more memory when using these levels\.
.
.TP
\fB\-T#\fR, \fB\-\-threads=#\fR
Compress using \fB#\fR threads (default: 1)\. If \fB#\fR is 0, attempt to detect and use the number of physical CPU cores\. This modifier does nothing if \fBzstd\fR is compiled without multithread support\.
.
.TP
\fB\-D file\fR
use \fBfile\fR as Dictionary to compress or decompress FILE(s)
.
.TP
\fB\-\-nodictID\fR
do not store dictionary ID within frame header (dictionary compression)\. The decoder will have to rely on implicit knowledge about which dictionary to use, it won\'t be able to check if it\'s correct\.
.
.TP
\fB\-o file\fR
save result into \fBfile\fR (only possible with a single \fIINPUT\-FILE\fR)
.
.TP
\fB\-f\fR, \fB\-\-force\fR
overwrite output without prompting, and (de)compress symbolic links
.
.TP
\fB\-c\fR, \fB\-\-stdout\fR
force write to standard output, even if it is the console
.
.TP
\fB\-\-[no\-]sparse\fR
enable / disable sparse FS support, to make files with many zeroes smaller on disk\. Creating sparse files may save disk space and speed up decompression by reducing the amount of disk I/O\. default : enabled when output is into a file, and disabled when output is stdout\. This setting overrides default and can force sparse mode over stdout\.
.
.TP
\fB\-\-rm\fR
remove source file(s) after successful compression or decompression
.
.TP
\fB\-k\fR, \fB\-\-keep\fR
keep source file(s) after successful compression or decompression\. This is the default behavior\.
.
.TP
\fB\-r\fR
operate recursively on dictionaries
.
.TP
\fB\-h\fR/\fB\-H\fR, \fB\-\-help\fR
display help/long help and exit
.
.TP
\fB\-V\fR, \fB\-\-version\fR
display version number and exit
.
.TP
\fB\-v\fR
verbose mode
.
.TP
\fB\-q\fR, \fB\-\-quiet\fR
suppress warnings, interactivity, and notifications\. specify twice to suppress errors too\.
.
.TP
\fB\-C\fR, \fB\-\-[no\-]check\fR
add integrity check computed from uncompressed data (default : enabled)
.
.TP
\fB\-\-\fR
All arguments after \fB\-\-\fR are treated as files
.
.SH "DICTIONARY BUILDER"
\fBzstd\fR offers \fIdictionary\fR compression, useful for very small files and messages\. It\'s possible to train \fBzstd\fR with some samples, the result of which is saved into a file called a \fBdictionary\fR\. Then during compression and decompression, reference the same dictionary\. It will improve compression ratio of small files\. Typical gains range from 10% (at 64KB) to x5 better (at <1KB)\.
.
.TP
\fB\-\-train FILEs\fR
Use FILEs as training set to create a dictionary\. The training set should contain a lot of small files (> 100), and weight typically 100x the target dictionary size (for example, 10 MB for a 100 KB dictionary)\.
.
.IP
Supports multithreading if \fBzstd\fR is compiled with threading support\. Additional parameters can be specified with \fB\-\-train\-cover\fR\. The legacy dictionary builder can be accessed with \fB\-\-train\-legacy\fR\. Equivalent to \fB\-\-train\-cover=d=8,steps=4\fR\.
.
.TP
\fB\-o file\fR
Dictionary saved into \fBfile\fR (default name: dictionary)\.
.
.TP
\fB\-\-maxdict=#\fR
Limit dictionary to specified size (default: 112640)\.
.
.TP
\fB\-\-dictID=#\fR
A dictionary ID is a locally unique ID that a decoder can use to verify it is using the right dictionary\. By default, zstd will create a 4\-bytes random number ID\. It\'s possible to give a precise number instead\. Short numbers have an advantage : an ID < 256 will only need 1 byte in the compressed frame header, and an ID < 65536 will only need 2 bytes\. This compares favorably to 4 bytes default\. However, it\'s up to the dictionary manager to not assign twice the same ID to 2 different dictionaries\.
.
.TP
\fB\-\-train\-cover[=k#,d=#,steps=#]\fR
Select parameters for the default dictionary builder algorithm named cover\. If \fId\fR is not specified, then it tries \fId\fR = 6 and \fId\fR = 8\. If \fIk\fR is not specified, then it tries \fIsteps\fR values in the range [50, 2000]\. If \fIsteps\fR is not specified, then the default value of 40 is used\. Requires that \fId\fR <= \fIk\fR\.
.
.IP
Selects segments of size \fIk\fR with highest score to put in the dictionary\. The score of a segment is computed by the sum of the frequencies of all the subsegments of size \fId\fR\. Generally \fId\fR should be in the range [6, 8], occasionally up to 16, but the algorithm will run faster with d <= \fI8\fR\. Good values for \fIk\fR vary widely based on the input data, but a safe range is [2 * \fId\fR, 2000]\. Supports multithreading if \fBzstd\fR is compiled with threading support\.
.
.IP
Examples:
.
.IP
\fBzstd \-\-train\-cover FILEs\fR
.
.IP
\fBzstd \-\-train\-cover=k=50,d=8 FILEs\fR
.
.IP
\fBzstd \-\-train\-cover=d=8,steps=500 FILEs\fR
.
.IP
\fBzstd \-\-train\-cover=k=50 FILEs\fR
.
.TP
\fB\-\-train\-legacy[=selectivity=#]\fR
Use legacy dictionary builder algorithm with the given dictionary \fIselectivity\fR (default: 9)\. The smaller the \fIselectivity\fR value, the denser the dictionary, improving its efficiency but reducing its possible maximum size\. \fB\-\-train\-legacy=s=#\fR is also accepted\.
.
.IP
Examples:
.
.IP
\fBzstd \-\-train\-legacy FILEs\fR
.
.IP
\fBzstd \-\-train\-legacy=selectivity=8 FILEs\fR
.
.SH "BENCHMARK"
.
.TP
\fB\-b#\fR
benchmark file(s) using compression level #
.
.TP
\fB\-e#\fR
benchmark file(s) using multiple compression levels, from \fB\-b#\fR to \fB\-e#\fR (inclusive)
.
.TP
\fB\-i#\fR
minimum evaluation time, in seconds (default : 3s), benchmark mode only
.
.TP
\fB\-B#\fR
cut file into independent blocks of size # (default: no block)
.
.TP
\fB\-\-priority=rt\fR
set process priority to real\-time
.
.SH "ADVANCED COMPRESSION OPTIONS"
.
.SS "\-\-zstd[=options]:"
\fBzstd\fR provides 22 predefined compression levels\. The selected or default predefined compression level can be changed with advanced compression options\. The \fIoptions\fR are provided as a comma\-separated list\. You may specify only the options you want to change and the rest will be taken from the selected or default compression level\. The list of available \fIoptions\fR:
.
.TP
\fBstrategy\fR=\fIstrat\fR, \fBstrat\fR=\fIstrat\fR
Specify a strategy used by a match finder\.
.
.IP
There are 8 strategies numbered from 0 to 7, from faster to stronger: 0=ZSTD_fast, 1=ZSTD_dfast, 2=ZSTD_greedy, 3=ZSTD_lazy, 4=ZSTD_lazy2, 5=ZSTD_btlazy2, 6=ZSTD_btopt, 7=ZSTD_btopt2\.
.
.TP
\fBwindowLog\fR=\fIwlog\fR, \fBwlog\fR=\fIwlog\fR
Specify the maximum number of bits for a match distance\.
.
.IP
The higher number of increases the chance to find a match which usually improves compression ratio\. It also increases memory requirements for the compressor and decompressor\. The minimum \fIwlog\fR is 10 (1 KiB) and the maximum is 27 (128 MiB)\.
.
.TP
\fBhashLog\fR=\fIhlog\fR, \fBhlog\fR=\fIhlog\fR
Specify the maximum number of bits for a hash table\.
.
.IP
Bigger hash tables cause less collisions which usually makes compression faster, but requires more memory during compression\.
.
.IP
The minimum \fIhlog\fR is 6 (64 B) and the maximum is 26 (128 MiB)\.
.
.TP
\fBchainLog\fR=\fIclog\fR, \fBclog\fR=\fIclog\fR
Specify the maximum number of bits for a hash chain or a binary tree\.
.
.IP
Higher numbers of bits increases the chance to find a match which usually improves compression ratio\. It also slows down compression speed and increases memory requirements for compression\. This option is ignored for the ZSTD_fast strategy\.
.
.IP
The minimum \fIclog\fR is 6 (64 B) and the maximum is 28 (256 MiB)\.
.
.TP
\fBsearchLog\fR=\fIslog\fR, \fBslog\fR=\fIslog\fR
Specify the maximum number of searches in a hash chain or a binary tree using logarithmic scale\.
.
.IP
More searches increases the chance to find a match which usually increases compression ratio but decreases compression speed\.
.
.IP
The minimum \fIslog\fR is 1 and the maximum is 26\.
.
.TP
\fBsearchLength\fR=\fIslen\fR, \fBslen\fR=\fIslen\fR
Specify the minimum searched length of a match in a hash table\.
.
.IP
Larger search lengths usually decrease compression ratio but improve decompression speed\.
.
.IP
The minimum \fIslen\fR is 3 and the maximum is 7\.
.
.TP
\fBtargetLen\fR=\fItlen\fR, \fBtlen\fR=\fItlen\fR
Specify the minimum match length that causes a match finder to stop searching for better matches\.
.
.IP
A larger minimum match length usually improves compression ratio but decreases compression speed\. This option is only used with strategies ZSTD_btopt and ZSTD_btopt2\.
.
.IP
The minimum \fItlen\fR is 4 and the maximum is 999\.
.
.TP
\fBoverlapLog\fR=\fIovlog\fR, \fBovlog\fR=\fIovlog\fR
Determine \fBoverlapSize\fR, amount of data reloaded from previous job\. This parameter is only available when multithreading is enabled\. Reloading more data improves compression ratio, but decreases speed\.
.
.IP
The minimum \fIovlog\fR is 0, and the maximum is 9\. 0 means "no overlap", hence completely independent jobs\. 9 means "full overlap", meaning up to \fBwindowSize\fR is reloaded from previous job\. Reducing \fIovlog\fR by 1 reduces the amount of reload by a factor 2\. Default \fIovlog\fR is 6, which means "reload \fBwindowSize / 8\fR"\. Exception : the maximum compression level (22) has a default \fIovlog\fR of 9\.
.
.SS "\-B#:"
Select the size of each compression job\. This parameter is available only when multi\-threading is enabled\. Default value is \fB4 * windowSize\fR, which means it varies depending on compression level\. \fB\-B#\fR makes it possible to select a custom value\. Note that job size must respect a minimum value which is enforced transparently\. This minimum is either 1 MB, or \fBoverlapSize\fR, whichever is largest\.
.
.SS "Example"
The following parameters sets advanced compression options to those of predefined level 19 for files bigger than 256 KB:
.
.P
\fB\-\-zstd\fR=windowLog=23,chainLog=23,hashLog=22,searchLog=6,searchLength=3,targetLength=48,strategy=6
.
.SH "BUGS"
Report bugs at: https://github\.com/facebook/zstd/issues
.
.SH "AUTHOR"
>>>>>>> ba41b264
Yann Collet<|MERGE_RESOLUTION|>--- conflicted
+++ resolved
@@ -1,5 +1,5 @@
 .
-.TH "ZSTD" "1" "May 2017" "zstd 1.2.0" "User Commands"
+.TH "ZSTD" "1" "May 2017" "zstd 1.3.0" "User Commands"
 .
 .SH "NAME"
 \fBzstd\fR \- zstd, zstdmt, unzstd, zstdcat \- Compress or decompress \.zst files
@@ -92,256 +92,6 @@
 .SS "Operation modifiers"
 .
 .TP
-<<<<<<< HEAD
-.B \-#
- # compression level [1-19] (default:3)
-.TP
-.BR \--ultra
- unlocks high compression levels 20+ (maximum 22), using a lot more memory.
-Note that decompression will also require more memory when using these levels.
-.TP
-.B \-D file
- use `file` as Dictionary to compress or decompress FILE(s)
-.TP
-.BR \--no-dictID
- do not store dictionary ID within frame header (dictionary compression).
- The decoder will have to rely on implicit knowledge about which dictionary to use,
-it won't be able to check if it's correct.
-.TP
-.B \-o file
- save result into `file` (only possible with a single INPUT-FILE)
-.TP
-.BR \-f ", " --force
- overwrite output without prompting
-.TP
-.BR \-c ", " --stdout
- force write to standard output, even if it is the console
-.TP
-.BR \--[no-]sparse
- enable / disable sparse FS support, to make files with many zeroes smaller on disk.
- Creating sparse files may save disk space and speed up the decompression
-by reducing the amount of disk I/O.
- default : enabled when output is into a file, and disabled when output is stdout.
- This setting overrides default and can force sparse mode over stdout.
-.TP
-.BR \--rm
- remove source file(s) after successful compression or decompression
-.TP
-.BR \-k ", " --keep
- keep source file(s) after successful compression or decompression.
- This is the default behavior.
-.TP
-.BR \-r
- operate recursively on directories
-.TP
-.BR \-h/\-H ", " --help
- display help/long help and exit
-.TP
-.BR \-V ", " --version
- display Version number and exit
-.TP
-.BR \-v ", " --verbose
- verbose mode
-.TP
-.BR \-q ", " --quiet
- suppress warnings, interactivity and notifications.
- specify twice to suppress errors too.
-.TP
-.BR \-C ", " --[no-]check
- add integrity check computed from uncompressed data (default : enabled)
-.TP
-.BR \-t ", " --test
- Test the integrity of compressed files. This option is equivalent to \fB--decompress --stdout > /dev/null\fR.
- No files are created or removed.
-.TP
-.BR --
- All arguments after -- are treated as files
-
-
-.SH DICTIONARY BUILDER
-.PP
-\fBzstd\fR offers \fIdictionary\fR compression, useful for very small files and messages.
-It's possible to train \fBzstd\fR with some samples, the result of which is saved into a file called `dictionary`.
-Then during compression and decompression, make reference to the same dictionary.
-It will improve compression ratio of small files.
-Typical gains range from ~10% (at 64KB) to x5 better (at <1KB).
-.TP
-.B \--train FILEs
- use FILEs as training set to create a dictionary. The training set should contain a lot of small files (> 100),
-and weight typically 100x the target dictionary size (for example, 10 MB for a 100 KB dictionary)
-.TP
-.B \-o file
- dictionary saved into `file` (default: dictionary)
-.TP
-.B \--maxdict #
- limit dictionary to specified size (default : 112640)
-.TP
-.B \--dictID #
- A dictionary ID is a locally unique ID that a decoder can use to verify it is using the right dictionary.
- By default, zstd will create a 4-bytes random number ID.
- It's possible to give a precise number instead.
- Short numbers have an advantage : an ID < 256 will only need 1 byte in the compressed frame header,
- and an ID < 65536 will only need 2 bytes. This compares favorably to 4 bytes default.
- However, it's up to the dictionary manager to not assign twice the same ID to 2 different dictionaries.
-.TP
-.B \-s#
- dictionary selectivity level (default: 9)
- the smaller the value, the denser the dictionary, improving its efficiency but reducing its possible maximum size.
-.TP
-.B \--cover=k=#,d=#
- Use alternate dictionary builder algorithm named cover with parameters \fIk\fR and \fId\fR with \fId\fR <= \fIk\fR.
- Selects segments of size \fIk\fR with the highest score to put in the dictionary.
- The score of a segment is computed by the sum of the frequencies of all the subsegments of of size \fId\fR.
- Generally \fId\fR should be in the range [6, 24].
- Good values for \fIk\fR vary widely based on the input data, but a safe range is [32, 2048].
- Example: \fB--train --cover=k=64,d=8 FILEs\fR.
-.TP
-.B \--optimize-cover[=steps=#,k=#,d=#]
- If \fIsteps\fR is not specified, the default value of 32 is used.
- If \fIk\fR is not specified, \fIsteps\fR values in [16, 2048] are checked for each value of \fId\fR.
- If \fId\fR is not specified, the values checked are [6, 8, ..., 16].
-
- Runs the cover dictionary builder for each parameter set saves the optimal parameters and dictionary.
- Prints the optimal parameters and writes the optimal dictionary to the output file.
- Supports multithreading if \fBzstd\fR is compiled with threading support.
-
- The parameter \fIk\fR is more sensitve than \fId\fR, and is faster to optimize over.
- Suggested use is to run with a \fIsteps\fR <= 32 with neither \fIk\fR nor \fId\fR set.
- Once it completes, use the value of \fId\fR it selects with a higher \fIsteps\fR (in the range [256, 1024]).
- \fBzstd --train --optimize-cover FILEs
- \fBzstd --train --optimize-cover=d=d,steps=512 FILEs
-.TP
-
-.SH BENCHMARK
-.TP
-.B \-b#
- benchmark file(s) using compression level #
-.TP
-.B \-e#
- benchmark file(s) using multiple compression levels, from -b# to -e# (included).
-.TP
-.B \-i#
- minimum evaluation time, in seconds (default : 3s), benchmark mode only
-.TP
-.B \-B#
- cut file into independent blocks of size # (default: no block)
-.B \--priority=rt
- set process priority to real-time
-
-.SH ADVANCED COMPRESSION OPTIONS
-.TP
-.B \--zstd[=\fIoptions\fR]
-.PD
-\fBzstd\fR provides 22 predefined compression levels. The selected or default predefined compression level can be changed with advanced compression options.
-The \fIoptions\fR are provided as a comma-separated list. You may specify only the \fIoptions\fR you want to change and the rest will be taken from the selected or default compression level.
-The list of available \fIoptions\fR:
-.RS
-
-.TP
-.BI strategy= strat
-.PD 0
-.TP
-.BI strat= strat
-.PD
-Specify a strategy used by a match finder.
-.IP ""
-There are 8 strategies numbered from 0 to 7, from faster to stronger:
-0=ZSTD_fast, 1=ZSTD_dfast, 2=ZSTD_greedy, 3=ZSTD_lazy, 4=ZSTD_lazy2, 5=ZSTD_btlazy2, 6=ZSTD_btopt, 7=ZSTD_btultra.
-.IP ""
-
-.TP
-.BI windowLog= wlog
-.PD 0
-.TP
-.BI wlog= wlog
-.PD
-Specify the maximum number of bits for a match distance.
-.IP ""
-The higher number of bits increases the chance to find a match what usually improves compression ratio.
-It also increases memory requirements for compressor and decompressor.
-.IP ""
-The minimum \fIwlog\fR is 10 (1 KiB) and the maximum is 25 (32 MiB) for 32-bit compilation and 27 (128 MiB) for 64-bit compilation.
-.IP ""
-
-.TP
-.BI hashLog= hlog
-.PD 0
-.TP
-.BI hlog= hlog
-.PD
-Specify the maximum number of bits for a hash table.
-.IP ""
-The bigger hash table causes less collisions what usually make compression faster but requires more memory during compression.
-.IP ""
-The minimum \fIhlog\fR is 6 (64 B) and the maximum is 25 (32 MiB) for 32-bit compilation and 27 (128 MiB) for 64-bit compilation.
-
-.TP
-.BI chainLog= clog
-.PD 0
-.TP
-.BI clog= clog
-.PD
-Specify the maximum number of bits for a hash chain or a binary tree.
-.IP ""
-The higher number of bits increases the chance to find a match what usually improves compression ratio.
-It also slows down compression speed and increases memory requirements for compression.
-This option is ignored for the ZSTD_fast strategy.
-.IP ""
-The minimum \fIclog\fR is 6 (64 B) and the maximum is 26 (64 MiB) for 32-bit compilation and 28 (256 MiB) for 64-bit compilation.
-.IP ""
-
-.TP
-.BI searchLog= slog
-.PD 0
-.TP
-.BI slog= slog
-.PD
-Specify the maximum number of searches in a hash chain or a binary tree using logarithmic scale.
-.IP ""
-The bigger number of searches increases the chance to find a match what usually improves compression ratio but decreases compression speed.
-.IP ""
-The minimum \fIslog\fR is 1 and the maximum is 24 for 32-bit compilation and 26 for 64-bit compilation.
-.IP ""
-
-.TP
-.BI searchLength= slen
-.PD 0
-.TP
-.BI slen= slen
-.PD
-Specify the minimum searched length of a match in a hash table.
-.IP ""
-The bigger search length usually decreases compression ratio but improves decompression speed.
-.IP ""
-The minimum \fIslen\fR is 3 and the maximum is 7.
-.IP ""
-
-.TP
-.BI targetLength= tlen
-.PD 0
-.TP
-.BI tlen= tlen
-.PD
-Specify the minimum match length that causes a match finder to interrupt searching of better matches.
-.IP ""
-The bigger minimum match length usually improves compression ratio but decreases compression speed.
-This option is used only with ZSTD_btopt and ZSTD_btultra strategies.
-.IP ""
-The minimum \fItlen\fR is 4 and the maximum is 999.
-.IP ""
-
-.PP
-.B An example
-.br
-The following parameters sets advanced compression options to predefined level 19 for files bigger than 256 KB:
-.IP ""
-\fB--zstd=\fRwindowLog=23,chainLog=23,hashLog=22,searchLog=6,searchLength=3,targetLength=48,strategy=6
-
-.SH BUGS
-Report bugs at:- https://github.com/facebook/zstd/issues
-
-.SH AUTHOR
-=======
 \fB\-#\fR
 \fB#\fR compression level [1\-19] (default: 3)
 .
@@ -581,5 +331,4 @@
 Report bugs at: https://github\.com/facebook/zstd/issues
 .
 .SH "AUTHOR"
->>>>>>> ba41b264
 Yann Collet