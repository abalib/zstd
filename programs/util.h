--- conflicted
+++ resolved
@@ -136,14 +136,9 @@
 int UTIL_isSameFile(const char* file1, const char* file2);
 int UTIL_compareStr(const void *p1, const void *p2);
 
-<<<<<<< HEAD
 #ifndef _MSC_VER
 U32 UTIL_isFIFO(const char* infilename);
 #endif
-
-=======
-U32 UTIL_isFIFO(const char* infilename);
->>>>>>> 5c0bdde9
 U32 UTIL_isLink(const char* infilename);
 #define UTIL_FILESIZE_UNKNOWN  ((U64)(-1))
 U64 UTIL_getFileSize(const char* infilename);
