name: dev-short-tests
# Faster tests: mostly build tests, along with some other
# misc tests

concurrency:
  group: fast-${{ github.ref }}
  cancel-in-progress: true

on:
  pull_request:
    branches: [ dev, release, actionsTest ]

jobs:
  linux-kernel:
    runs-on: ubuntu-latest
    steps:
    - uses: actions/checkout@v2
    - name: linux kernel, library + build + test
      run: make -C contrib/linux-kernel test CFLAGS="-Werror -Wunused-const-variable -Wunused-but-set-variable"

  benchmarking:
    runs-on: ubuntu-latest
    steps:
    - uses: actions/checkout@v2
    - name: make benchmarking
      run: make benchmarking

  check-32bit: # designed to catch https://github.com/facebook/zstd/issues/2428
    runs-on: ubuntu-latest
    steps:
    - uses: actions/checkout@v2
    - name: make check on 32-bit
      run: |
        sudo apt update
        APT_PACKAGES="gcc-multilib" make apt-install
        CFLAGS="-m32 -O1 -fstack-protector" make check V=1

  gcc-7-libzstd:
    runs-on: ubuntu-latest
    steps:
    - uses: actions/checkout@v2
    - name: gcc-7 + libzstdmt compilation
      run: |
        sudo apt-get -qqq update
        make gcc7install
        CC=gcc-7 CFLAGS=-Werror make -j all
        make clean
        LDFLAGS=-Wl,--no-undefined make -C lib libzstd-mt

    # candidate test (to check) : underlink test
    # LDFLAGS=-Wl,--no-undefined : will make the linker fail if dll is underlinked

  cmake-build-and-test-check:
    runs-on: ubuntu-latest
    steps:
    - uses: actions/checkout@v2
    - name: cmake build and test check
      run: |
        FUZZERTEST=-T1mn ZSTREAM_TESTTIME=-T1mn make cmakebuild
        cp -r ./ "../zstd source"
        cd "../zstd source"
        FUZZERTEST=-T1mn ZSTREAM_TESTTIME=-T1mn make cmakebuild

  cpp-gnu90-c99-compatibility:
    runs-on: ubuntu-latest
    steps:
    - uses: actions/checkout@v2
    - name: C++, gnu90 and c99 compatibility
      run: |
        make cxxtest
        make clean
        make gnu90build
        make clean
        make c99build
        make clean
        make travis-install   # just ensures `make install` works

  mingw-cross-compilation:
    runs-on: ubuntu-latest
    steps:
    - uses: actions/checkout@v2
    - name: mingw cross-compilation
      run: |
        # sudo update-alternatives --set x86_64-w64-mingw32-g++ /usr/bin/x86_64-w64-mingw32-g++-posix; (doesn't work)
        sudo apt-get -qqq update
        sudo apt-get install gcc-mingw-w64
        CC=x86_64-w64-mingw32-gcc CXX=x86_64-w64-mingw32-g++ CFLAGS="-Werror -O1" make zstd

  armbuild:
    runs-on: ubuntu-latest
    steps:
    - uses: actions/checkout@v2
    - name: ARM Build Test
      run: |
        sudo apt-get -qqq update
        make arminstall
        make armbuild

  bourne-shell:
    runs-on: ubuntu-latest
    steps:
    - uses: actions/checkout@v2
    - name: Bourne shell compatibility (shellcheck)
      run: |
        wget https://github.com/koalaman/shellcheck/releases/download/v0.7.1/shellcheck-v0.7.1.linux.x86_64.tar.xz
        tar -xf shellcheck-v0.7.1.linux.x86_64.tar.xz
        shellcheck-v0.7.1/shellcheck --shell=sh --severity=warning --exclude=SC2010 tests/playTests.sh

  zlib-wrapper:
    runs-on: ubuntu-latest
    steps:
    - uses: actions/checkout@v2
    - name: zlib wrapper test
      run: |
        sudo apt-get -qqq update
        make valgrindinstall
        make -C zlibWrapper test
        make -C zlibWrapper valgrindTest

  lz4-threadpool-partial-libs:
    runs-on: ubuntu-latest
    steps:
    - uses: actions/checkout@v2
    - name: LZ4, thread pool, and partial libs testslib wrapper test
      run: |
        make lz4install
        make -C tests test-lz4
        make check < /dev/null | tee   # mess with lz4 console detection
        make clean
        make -C tests test-pool
        make clean
        bash tests/libzstd_partial_builds.sh

  gcc-make-tests-32bit:
    runs-on: ubuntu-latest
    steps:
    - uses: actions/checkout@v2
    - name: Make all, 32bit mode
      run: |
        sudo apt-get -qqq update
        make libc6install
        CFLAGS="-Werror -m32" make -j all32

  gcc-8-make:
    runs-on: ubuntu-latest
    steps:
      - uses: actions/checkout@v2
      - name: gcc-8 build
        run: |
          sudo apt-get -qqq update
          make gcc8install
          CC=gcc-8 CFLAGS="-Werror" make -j all

  visual-2019:
    runs-on: windows-latest
    strategy:
      matrix:
        platform: [x64, Win32]
        configuration: [Debug, Release]
    steps:
    - uses: actions/checkout@v2
    - name: Add MSBuild to PATH
      uses: microsoft/setup-msbuild@v1.0.2
    - name: Build
      working-directory: ${{env.GITHUB_WORKSPACE}}
      # See https://docs.microsoft.com/visualstudio/msbuild/msbuild-command-line-reference
      run: >
        msbuild "build\VS2010\zstd.sln" /m /verbosity:minimal /property:PlatformToolset=v142
        /t:Clean,Build /p:Platform=${{matrix.platform}} /p:Configuration=${{matrix.configuration}}

  visual-2015:
    # only GH actions windows-2016 contains VS 2015
    runs-on: windows-2016
    strategy:
      matrix:
        platform: [x64, Win32]
        configuration: [Debug, Release]
    steps:
    - uses: actions/checkout@v2
    - name: Add MSBuild to PATH
      uses: microsoft/setup-msbuild@v1.0.2
    - name: Build
      working-directory: ${{env.GITHUB_WORKSPACE}}
      run: >
        msbuild "build\VS2010\zstd.sln" /m /verbosity:minimal /property:PlatformToolset=v140
        /t:Clean,Build /p:Platform=${{matrix.platform}} /p:Configuration=${{matrix.configuration}}

  minimal-decompressor-macros:
    runs-on: ubuntu-latest
    steps:
    - uses: actions/checkout@v2
    - name: minimal decompressor macros
      run: |
        make clean && make -j all ZSTD_LIB_MINIFY=1 MOREFLAGS="-Werror"
        make clean && make check ZSTD_LIB_MINIFY=1 MOREFLAGS="-Werror"
        make clean && make -j all MOREFLAGS="-Werror -DHUF_FORCE_DECOMPRESS_X1 -DZSTD_FORCE_DECOMPRESS_SEQUENCES_SHORT"
        make clean && make check MOREFLAGS="-Werror -DHUF_FORCE_DECOMPRESS_X1 -DZSTD_FORCE_DECOMPRESS_SEQUENCES_SHORT"
        make clean && make -j all MOREFLAGS="-Werror -DHUF_FORCE_DECOMPRESS_X2 -DZSTD_FORCE_DECOMPRESS_SEQUENCES_LONG"
        make clean && make check MOREFLAGS="-Werror -DHUF_FORCE_DECOMPRESS_X2 -DZSTD_FORCE_DECOMPRESS_SEQUENCES_LONG"
        make clean && make -j all MOREFLAGS="-Werror -DZSTD_NO_INLINE -DZSTD_STRIP_ERROR_STRINGS"
        make clean && make check MOREFLAGS="-Werror -DZSTD_NO_INLINE -DZSTD_STRIP_ERROR_STRINGS"

<<<<<<< HEAD

  qemu-consistency:
    name: QEMU ${{ matrix.name }}
    runs-on: ubuntu-latest
    strategy:
      fail-fast: false  # 'false' means Don't stop matrix workflows even if some matrix failed.
      matrix:
        include: [
          { name: ARM,      xcc_pkg: gcc-arm-linux-gnueabi,     xcc: arm-linux-gnueabi-gcc,     xemu_pkg: qemu-system-arm,    xemu: qemu-arm-static     },
          { name: ARM64,    xcc_pkg: gcc-aarch64-linux-gnu,     xcc: aarch64-linux-gnu-gcc,     xemu_pkg: qemu-system-arm,    xemu: qemu-aarch64-static },
          { name: PPC,      xcc_pkg: gcc-powerpc-linux-gnu,     xcc: powerpc-linux-gnu-gcc,     xemu_pkg: qemu-system-ppc,    xemu: qemu-ppc-static     },
          { name: PPC64LE,  xcc_pkg: gcc-powerpc64le-linux-gnu, xcc: powerpc64le-linux-gnu-gcc, xemu_pkg: qemu-system-ppc,    xemu: qemu-ppc64le-static },
          { name: S390X,    xcc_pkg: gcc-s390x-linux-gnu,       xcc: s390x-linux-gnu-gcc,       xemu_pkg: qemu-system-s390x,  xemu: qemu-s390x-static   },
          { name: MIPS,     xcc_pkg: gcc-mips-linux-gnu,        xcc: mips-linux-gnu-gcc,        xemu_pkg: qemu-system-mips,   xemu: qemu-mips-static    },
          { name: M68K,     xcc_pkg: gcc-m68k-linux-gnu,        xcc: m68k-linux-gnu-gcc,        xemu_pkg: qemu-system-m68k,   xemu: qemu-m68k-static    },
        ]
    env:                        # Set environment variables
      XCC: ${{ matrix.xcc }}
      XEMU: ${{ matrix.xemu }}
    steps:
    - uses: actions/checkout@v2 # https://github.com/actions/checkout
    - name: apt update & install
      run: |
        sudo apt-get update
        sudo apt-get install gcc-multilib g++-multilib qemu-utils qemu-user-static
        sudo apt-get install ${{ matrix.xcc_pkg }} ${{ matrix.xemu_pkg }}
    - name: Environment info
      run: |
        echo && which $XCC
        echo && $XCC --version
        echo && $XCC -v  # Show built-in specs
        echo && which $XEMU
        echo && $XEMU --version
    - name: ARM
      if: ${{ matrix.name == 'ARM' }}
      run: |
        LDFLAGS="-static" CC=$XCC QEMU_SYS=$XEMU make clean check
    - name: ARM64
      if: ${{ matrix.name == 'ARM64' }}
      run: |
        LDFLAGS="-static" CC=$XCC QEMU_SYS=$XEMU make clean check
    - name: PPC
      if: ${{ matrix.name == 'PPC' }}
      run: |
        LDFLAGS="-static" CC=$XCC QEMU_SYS=$XEMU make clean check
    - name: PPC64LE
      if: ${{ matrix.name == 'PPC64LE' }}
      run: |
        LDFLAGS="-static" CC=$XCC QEMU_SYS=$XEMU make clean check
    - name: S390X
      if: ${{ matrix.name == 'S390X' }}
      run: |
        LDFLAGS="-static" CC=$XCC QEMU_SYS=$XEMU make clean check
    - name: MIPS
      if: ${{ matrix.name == 'MIPS' }}
      run: |
        LDFLAGS="-static" CC=$XCC QEMU_SYS=$XEMU make clean check
    - name: M68K
      if: ${{ matrix.name == 'M68K' }}
      continue-on-error: true   # disable reporting errors (alignment issues)
      run: |
        LDFLAGS="-static" CC=$XCC QEMU_SYS=$XEMU make clean check
=======
# This test currently fails on Github Actions specifically.
# No clear reason, as the same test works fine locally and on travisCI.
# This will have to be fixed before transfering the test to GA.
#  versions-compatibility:
#    runs-on: ubuntu-latest
#    steps:
#    - uses: actions/checkout@v2
#    - name: Versions Compatibility Test
#      run: |
#        make -C tests versionsTest
>>>>>>> 6933ac67


# For reference : icc tests
# icc tests are currently failing on Github Actions, likely to issues during installation stage
# To be fixed later
#
#  icc:
#    name: icc-check
#    runs-on: ubuntu-latest
#    steps:
#    - name: install icc
#      run: |
#        export DEBIAN_FRONTEND=noninteractive
#        sudo apt-get -qqq update
#        sudo apt-get install -y wget build-essential pkg-config cmake ca-certificates gnupg
#        sudo wget https://apt.repos.intel.com/intel-gpg-keys/GPG-PUB-KEY-INTEL-SW-PRODUCTS-2023.PUB
#        sudo apt-key add GPG-PUB-KEY-INTEL-SW-PRODUCTS-2023.PUB
#        sudo add-apt-repository "deb https://apt.repos.intel.com/oneapi all main"
#        sudo apt-get update
#        sudo apt-get install -y intel-basekit intel-hpckit
#    - uses: actions/checkout@v2
#    - name: make check
#      run: |
#        make CC=/opt/intel/oneapi/compiler/latest/linux/bin/intel64/icc check<|MERGE_RESOLUTION|>--- conflicted
+++ resolved
@@ -200,7 +200,6 @@
         make clean && make -j all MOREFLAGS="-Werror -DZSTD_NO_INLINE -DZSTD_STRIP_ERROR_STRINGS"
         make clean && make check MOREFLAGS="-Werror -DZSTD_NO_INLINE -DZSTD_STRIP_ERROR_STRINGS"
 
-<<<<<<< HEAD
 
   qemu-consistency:
     name: QEMU ${{ matrix.name }}
@@ -263,9 +262,11 @@
       continue-on-error: true   # disable reporting errors (alignment issues)
       run: |
         LDFLAGS="-static" CC=$XCC QEMU_SYS=$XEMU make clean check
-=======
+
+
 # This test currently fails on Github Actions specifically.
-# No clear reason, as the same test works fine locally and on travisCI.
+# Possible reason : TTY emulation.
+# Note that the same test works fine locally and on travisCI.
 # This will have to be fixed before transfering the test to GA.
 #  versions-compatibility:
 #    runs-on: ubuntu-latest
@@ -274,7 +275,6 @@
 #    - name: Versions Compatibility Test
 #      run: |
 #        make -C tests versionsTest
->>>>>>> 6933ac67
 
 
 # For reference : icc tests
