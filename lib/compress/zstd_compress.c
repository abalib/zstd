/*
 * Copyright (c) 2016-present, Yann Collet, Facebook, Inc.
 * All rights reserved.
 *
 * This source code is licensed under both the BSD-style license (found in the
 * LICENSE file in the root directory of this source tree) and the GPLv2 (found
 * in the COPYING file in the root directory of this source tree).
 */


/*-*************************************
*  Tuning parameters
***************************************/
#ifndef ZSTD_CLEVEL_DEFAULT
#  define ZSTD_CLEVEL_DEFAULT 3
#endif


/*-*************************************
*  Dependencies
***************************************/
#include <string.h>         /* memset */
#include "mem.h"
#define FSE_STATIC_LINKING_ONLY   /* FSE_encodeSymbol */
#include "fse.h"
#define HUF_STATIC_LINKING_ONLY
#include "huf.h"
#include "zstd_compress.h"
#include "zstd_fast.h"
#include "zstd_double_fast.h"
#include "zstd_lazy.h"
#include "zstd_opt.h"


#define LDM_BUCKET_SIZE_LOG 3
#define LDM_MIN_MATCH_LENGTH 64
#define LDM_WINDOW_LOG 27
#define LDM_HASH_LOG 20
#define LDM_HASH_CHAR_OFFSET 10
#define LDM_HASHEVERYLOG_NOTSET 9999


/*-*************************************
*  Helper functions
***************************************/
size_t ZSTD_compressBound(size_t srcSize) {
    size_t const lowLimit = 256 KB;
    size_t const margin = (srcSize < lowLimit) ? (lowLimit-srcSize) >> 12 : 0;  /* from 64 to 0 */
    return srcSize + (srcSize >> 8) + margin;
}


/*-*************************************
*  Sequence storage
***************************************/
static void ZSTD_resetSeqStore(seqStore_t* ssPtr)
{
    ssPtr->lit = ssPtr->litStart;
    ssPtr->sequences = ssPtr->sequencesStart;
    ssPtr->longLengthID = 0;
}


/*-*************************************
*  Context memory management
***************************************/
struct ZSTD_CDict_s {
    void* dictBuffer;
    const void* dictContent;
    size_t dictContentSize;
    ZSTD_CCtx* refContext;
};  /* typedef'd to ZSTD_CDict within "zstd.h" */

<<<<<<< HEAD
typedef struct ZSTD_prefixDict_s {
    const void* dict;
    size_t dictSize;
    ZSTD_dictMode_e dictMode;
} ZSTD_prefixDict;

struct ZSTD_CCtx_s {
    const BYTE* nextSrc;    /* next block here to continue on current prefix */
    const BYTE* base;       /* All regular indexes relative to this position */
    const BYTE* dictBase;   /* extDict indexes relative to this position */
    U32   dictLimit;        /* below that point, need extDict */
    U32   lowLimit;         /* below that point, no more data */
    U32   nextToUpdate;     /* index from which to continue dictionary update */
    U32   nextToUpdate3;    /* index from which to continue dictionary update */
    U32   hashLog3;         /* dispatch table : larger == faster, more memory */
    U32   loadedDictEnd;    /* index of end of dictionary */
    ZSTD_compressionStage_e stage;
    U32   dictID;
    ZSTD_CCtx_params requestedParams;
    ZSTD_CCtx_params appliedParams;
    void* workSpace;
    size_t workSpaceSize;
    size_t blockSize;
    U64 pledgedSrcSizePlusOne;  /* this way, 0 (default) == unknown */
    U64 consumedSrcSize;
    XXH64_state_t xxhState;
    ZSTD_customMem customMem;
    size_t staticSize;

    seqStore_t seqStore;    /* sequences storage ptrs */
    optState_t optState;
    ldmState_t ldmState;    /* long distance matching state */
    U32* hashTable;
    U32* hashTable3;
    U32* chainTable;
    ZSTD_entropyCTables_t* entropy;

    /* streaming */
    char*  inBuff;
    size_t inBuffSize;
    size_t inToCompress;
    size_t inBuffPos;
    size_t inBuffTarget;
    char*  outBuff;
    size_t outBuffSize;
    size_t outBuffContentSize;
    size_t outBuffFlushedSize;
    ZSTD_cStreamStage streamStage;
    U32    frameEnded;

    /* Dictionary */
    ZSTD_CDict* cdictLocal;
    const ZSTD_CDict* cdict;
    ZSTD_prefixDict prefixDict;   /* single-usage dictionary */

    /* Multi-threading */
    ZSTDMT_CCtx* mtctx;
};

=======
>>>>>>> e6b0945c

ZSTD_CCtx* ZSTD_createCCtx(void)
{
    return ZSTD_createCCtx_advanced(ZSTD_defaultCMem);
}

ZSTD_CCtx* ZSTD_createCCtx_advanced(ZSTD_customMem customMem)
{
    ZSTD_CCtx* cctx;

    if (!customMem.customAlloc ^ !customMem.customFree) return NULL;

    cctx = (ZSTD_CCtx*) ZSTD_calloc(sizeof(ZSTD_CCtx), customMem);
    if (!cctx) return NULL;
    cctx->customMem = customMem;
    cctx->requestedParams.compressionLevel = ZSTD_CLEVEL_DEFAULT;
    ZSTD_STATIC_ASSERT(zcss_init==0);
    ZSTD_STATIC_ASSERT(ZSTD_CONTENTSIZE_UNKNOWN==(0ULL - 1));
    return cctx;
}

ZSTD_CCtx* ZSTD_initStaticCCtx(void *workspace, size_t workspaceSize)
{
    ZSTD_CCtx* cctx = (ZSTD_CCtx*) workspace;
    if (workspaceSize <= sizeof(ZSTD_CCtx)) return NULL;  /* minimum size */
    if ((size_t)workspace & 7) return NULL;  /* must be 8-aligned */
    memset(workspace, 0, workspaceSize);   /* may be a bit generous, could memset be smaller ? */
    cctx->staticSize = workspaceSize;
    cctx->workSpace = (void*)(cctx+1);
    cctx->workSpaceSize = workspaceSize - sizeof(ZSTD_CCtx);

    /* entropy space (never moves) */
    if (cctx->workSpaceSize < sizeof(ZSTD_entropyCTables_t)) return NULL;
    assert(((size_t)cctx->workSpace & 7) == 0);   /* ensure correct alignment */
    cctx->entropy = (ZSTD_entropyCTables_t*)cctx->workSpace;

    return cctx;
}

size_t ZSTD_freeCCtx(ZSTD_CCtx* cctx)
{
    if (cctx==NULL) return 0;   /* support free on NULL */
    if (cctx->staticSize) return ERROR(memory_allocation);   /* not compatible with static CCtx */
    ZSTD_free(cctx->workSpace, cctx->customMem);
    cctx->workSpace = NULL;
    ZSTD_freeCDict(cctx->cdictLocal);
    cctx->cdictLocal = NULL;
    ZSTDMT_freeCCtx(cctx->mtctx);
    cctx->mtctx = NULL;
    ZSTD_free(cctx, cctx->customMem);
    return 0;   /* reserved as a potential error code in the future */
}

size_t ZSTD_sizeof_CCtx(const ZSTD_CCtx* cctx)
{
    if (cctx==NULL) return 0;   /* support sizeof on NULL */
    DEBUGLOG(5, "sizeof(*cctx) : %u", (U32)sizeof(*cctx));
    DEBUGLOG(5, "workSpaceSize : %u", (U32)cctx->workSpaceSize);
    DEBUGLOG(5, "streaming buffers : %u", (U32)(cctx->outBuffSize + cctx->inBuffSize));
    DEBUGLOG(5, "inner MTCTX : %u", (U32)ZSTDMT_sizeof_CCtx(cctx->mtctx));
    return sizeof(*cctx) + cctx->workSpaceSize
           + ZSTD_sizeof_CDict(cctx->cdictLocal)
           + cctx->outBuffSize + cctx->inBuffSize
           + ZSTDMT_sizeof_CCtx(cctx->mtctx);
}
#if 0
static void ZSTD_debugPrintCCtxParams(ZSTD_CCtx_params* params)
{
    DEBUGLOG(2, "======CCtxParams======");
    DEBUGLOG(2, "cParams: %u %u %u %u %u %u %u",
             params->cParams.windowLog,
             params->cParams.chainLog,
             params->cParams.hashLog,
             params->cParams.searchLog,
             params->cParams.searchLength,
             params->cParams.targetLength,
             params->cParams.strategy);
    DEBUGLOG(2, "fParams: %u %u %u",
             params->fParams.contentSizeFlag,
             params->fParams.checksumFlag,
             params->fParams.noDictIDFlag);
    DEBUGLOG(2, "cLevel, forceWindow: %u %u",
             params->compressionLevel,
             params->forceWindow);
    DEBUGLOG(2, "ldm: %u %u %u %u %u",
             params->ldmParams.enableLdm,
             params->ldmParams.hashLog,
             params->ldmParams.bucketSizeLog,
             params->ldmParams.minMatchLength,
             params->ldmParams.hashEveryLog);
}
#endif

size_t ZSTD_sizeof_CStream(const ZSTD_CStream* zcs)
{
    return ZSTD_sizeof_CCtx(zcs);  /* same object */
}

/* private API call, for dictBuilder only */
const seqStore_t* ZSTD_getSeqStore(const ZSTD_CCtx* ctx) { return &(ctx->seqStore); }

#define ZSTD_CLEVEL_CUSTOM 999

static ZSTD_compressionParameters ZSTD_getCParamsFromCCtxParams(
        ZSTD_CCtx_params params, U64 srcSizeHint, size_t dictSize)
{
    return (params.compressionLevel == ZSTD_CLEVEL_CUSTOM ?
                    params.cParams :
                    ZSTD_getCParams(params.compressionLevel, srcSizeHint, dictSize));
}

static void ZSTD_cLevelToCCtxParams_srcSize(ZSTD_CCtx_params* params, U64 srcSize)
{
    params->cParams = ZSTD_getCParamsFromCCtxParams(*params, srcSize, 0);
    params->compressionLevel = ZSTD_CLEVEL_CUSTOM;
}

static void ZSTD_cLevelToCParams(ZSTD_CCtx* cctx)
{
    ZSTD_cLevelToCCtxParams_srcSize(
            &cctx->requestedParams, cctx->pledgedSrcSizePlusOne-1);
}

static void ZSTD_cLevelToCCtxParams(ZSTD_CCtx_params* params)
{
    ZSTD_cLevelToCCtxParams_srcSize(params, 0);
}

static ZSTD_CCtx_params ZSTD_makeCCtxParamsFromCParams(
        ZSTD_compressionParameters cParams)
{
    ZSTD_CCtx_params cctxParams;
    memset(&cctxParams, 0, sizeof(cctxParams));
    cctxParams.cParams = cParams;
    cctxParams.compressionLevel = ZSTD_CLEVEL_CUSTOM;
    return cctxParams;
}

static ZSTD_CCtx_params* ZSTD_createCCtxParams_advanced(
        ZSTD_customMem customMem)
{
    ZSTD_CCtx_params* params;
    if (!customMem.customAlloc ^ !customMem.customFree) return NULL;
    params = (ZSTD_CCtx_params*)ZSTD_calloc(
            sizeof(ZSTD_CCtx_params), customMem);
    if (!params) { return NULL; }
    params->customMem = customMem;
    params->compressionLevel = ZSTD_CLEVEL_DEFAULT;
    return params;
}

ZSTD_CCtx_params* ZSTD_createCCtxParams(void)
{
    return ZSTD_createCCtxParams_advanced(ZSTD_defaultCMem);
}

size_t ZSTD_freeCCtxParams(ZSTD_CCtx_params* params)
{
    if (params == NULL) { return 0; }
    ZSTD_free(params, params->customMem);
    return 0;
}

size_t ZSTD_resetCCtxParams(ZSTD_CCtx_params* params)
{
    return ZSTD_initCCtxParams(params, ZSTD_CLEVEL_DEFAULT);
}

size_t ZSTD_initCCtxParams(ZSTD_CCtx_params* cctxParams, int compressionLevel) {
    if (!cctxParams) { return ERROR(GENERIC); }
    memset(cctxParams, 0, sizeof(*cctxParams));
    cctxParams->compressionLevel = compressionLevel;
    return 0;
}

size_t ZSTD_initCCtxParams_advanced(ZSTD_CCtx_params* cctxParams, ZSTD_parameters params)
{
    if (!cctxParams) { return ERROR(GENERIC); }
    CHECK_F( ZSTD_checkCParams(params.cParams) );
    memset(cctxParams, 0, sizeof(*cctxParams));
    cctxParams->cParams = params.cParams;
    cctxParams->fParams = params.fParams;
    cctxParams->compressionLevel = ZSTD_CLEVEL_CUSTOM;
    return 0;
}

static ZSTD_CCtx_params ZSTD_assignParamsToCCtxParams(
        ZSTD_CCtx_params cctxParams, ZSTD_parameters params)
{
    ZSTD_CCtx_params ret = cctxParams;
    ret.cParams = params.cParams;
    ret.fParams = params.fParams;
    return ret;
}

#define CLAMPCHECK(val,min,max) {            \
    if (((val)<(min)) | ((val)>(max))) {     \
        return ERROR(parameter_outOfBound);  \
}   }

size_t ZSTDMT_CCtxParam_setMTCtxParameter(
    ZSTD_CCtx_params* params, ZSTDMT_parameter parameter, unsigned value);
size_t ZSTDMT_initializeCCtxParameters(ZSTD_CCtx_params* params, unsigned nbThreads);

static size_t ZSTD_ldm_initializeParameters(ldmParams_t* params, U32 enableLdm)
{
    ZSTD_STATIC_ASSERT(LDM_BUCKET_SIZE_LOG <= ZSTD_LDM_BUCKETSIZELOG_MAX);
    params->enableLdm = enableLdm>0;
    params->hashLog = LDM_HASH_LOG;
    params->bucketSizeLog = LDM_BUCKET_SIZE_LOG;
    params->minMatchLength = LDM_MIN_MATCH_LENGTH;
    params->hashEveryLog = LDM_HASHEVERYLOG_NOTSET;
    return 0;
}

size_t ZSTD_CCtx_setParameter(ZSTD_CCtx* cctx, ZSTD_cParameter param, unsigned value)
{
    if (cctx->streamStage != zcss_init) return ERROR(stage_wrong);

    switch(param)
    {
    case ZSTD_p_compressionLevel:
        if (value == 0) return 0;  /* special value : 0 means "don't change anything" */
        if (cctx->cdict) return ERROR(stage_wrong);
        return ZSTD_CCtxParam_setParameter(&cctx->requestedParams, param, value);

    case ZSTD_p_windowLog:
    case ZSTD_p_hashLog:
    case ZSTD_p_chainLog:
    case ZSTD_p_searchLog:
    case ZSTD_p_minMatch:
    case ZSTD_p_targetLength:
    case ZSTD_p_compressionStrategy:
        if (value == 0) return 0;  /* special value : 0 means "don't change anything" */
        if (cctx->cdict) return ERROR(stage_wrong);
        ZSTD_cLevelToCParams(cctx);  /* Can optimize if srcSize is known */
        return ZSTD_CCtxParam_setParameter(&cctx->requestedParams, param, value);

    case ZSTD_p_contentSizeFlag:
    case ZSTD_p_checksumFlag:
    case ZSTD_p_dictIDFlag:
        return ZSTD_CCtxParam_setParameter(&cctx->requestedParams, param, value);

    case ZSTD_p_forceMaxWindow :  /* Force back-references to remain < windowSize,
                                   * even when referencing into Dictionary content
                                   * default : 0 when using a CDict, 1 when using a Prefix */
        cctx->loadedDictEnd = 0;
        return ZSTD_CCtxParam_setParameter(&cctx->requestedParams, param, value);

    case ZSTD_p_nbThreads:
        if (value==0) return 0;
        DEBUGLOG(5, " setting nbThreads : %u", value);
        if (value > 1 && cctx->staticSize) {
            return ERROR(parameter_unsupported);  /* MT not compatible with static alloc */
        }
        return ZSTD_CCtxParam_setParameter(&cctx->requestedParams, param, value);

    case ZSTD_p_jobSize:
        return ZSTD_CCtxParam_setParameter(&cctx->requestedParams, param, value);

    case ZSTD_p_overlapSizeLog:
        DEBUGLOG(5, " setting overlap with nbThreads == %u", cctx->requestedParams.nbThreads);
        return ZSTD_CCtxParam_setParameter(&cctx->requestedParams, param, value);

    case ZSTD_p_enableLongDistanceMatching:
        if (cctx->cdict) return ERROR(stage_wrong);
        if (value != 0) {
            ZSTD_cLevelToCParams(cctx);
        }
        return ZSTD_CCtxParam_setParameter(&cctx->requestedParams, param, value);

    case ZSTD_p_ldmHashLog:
    case ZSTD_p_ldmMinMatch:
        if (value == 0) return 0;  /* special value : 0 means "don't change anything" */
        if (cctx->cdict) return ERROR(stage_wrong);
        return ZSTD_CCtxParam_setParameter(&cctx->requestedParams, param, value);

    case ZSTD_p_ldmBucketSizeLog:
    case ZSTD_p_ldmHashEveryLog:
        if (cctx->cdict) return ERROR(stage_wrong);
        return ZSTD_CCtxParam_setParameter(&cctx->requestedParams, param, value);

    default: return ERROR(parameter_unsupported);
    }
}

size_t ZSTD_CCtxParam_setParameter(
        ZSTD_CCtx_params* params, ZSTD_cParameter param, unsigned value)
{
    switch(param)
    {
    case ZSTD_p_compressionLevel :
        if ((int)value > ZSTD_maxCLevel()) value = ZSTD_maxCLevel();
        if (value == 0) return 0;
        params->compressionLevel = value;
        return 0;

    case ZSTD_p_windowLog :
        if (value == 0) return 0;
        CLAMPCHECK(value, ZSTD_WINDOWLOG_MIN, ZSTD_WINDOWLOG_MAX);
        ZSTD_cLevelToCCtxParams(params);
        params->cParams.windowLog = value;
        return 0;

    case ZSTD_p_hashLog :
        if (value == 0) return 0;
        CLAMPCHECK(value, ZSTD_HASHLOG_MIN, ZSTD_HASHLOG_MAX);
        ZSTD_cLevelToCCtxParams(params);
        params->cParams.hashLog = value;
        return 0;

    case ZSTD_p_chainLog :
        if (value == 0) return 0;
        CLAMPCHECK(value, ZSTD_CHAINLOG_MIN, ZSTD_CHAINLOG_MAX);
        ZSTD_cLevelToCCtxParams(params);
        params->cParams.chainLog = value;
        return 0;

    case ZSTD_p_searchLog :
        if (value == 0) return 0;
        CLAMPCHECK(value, ZSTD_SEARCHLOG_MIN, ZSTD_SEARCHLOG_MAX);
        ZSTD_cLevelToCCtxParams(params);
        params->cParams.searchLog = value;
        return 0;

    case ZSTD_p_minMatch :
        if (value == 0) return 0;
        CLAMPCHECK(value, ZSTD_SEARCHLENGTH_MIN, ZSTD_SEARCHLENGTH_MAX);
        ZSTD_cLevelToCCtxParams(params);
        params->cParams.searchLength = value;
        return 0;

    case ZSTD_p_targetLength :
        if (value == 0) return 0;
        CLAMPCHECK(value, ZSTD_TARGETLENGTH_MIN, ZSTD_TARGETLENGTH_MAX);
        ZSTD_cLevelToCCtxParams(params);
        params->cParams.targetLength = value;
        return 0;

    case ZSTD_p_compressionStrategy :
        if (value == 0) return 0;
        CLAMPCHECK(value, (unsigned)ZSTD_fast, (unsigned)ZSTD_btultra);
        ZSTD_cLevelToCCtxParams(params);
        params->cParams.strategy = (ZSTD_strategy)value;
        return 0;

    case ZSTD_p_contentSizeFlag :
        /* Content size written in frame header _when known_ (default:1) */
        DEBUGLOG(5, "set content size flag = %u", (value>0));
        params->fParams.contentSizeFlag = value > 0;
        return 0;

    case ZSTD_p_checksumFlag :
        /* A 32-bits content checksum will be calculated and written at end of frame (default:0) */
        params->fParams.checksumFlag = value > 0;
        return 0;

    case ZSTD_p_dictIDFlag : /* When applicable, dictionary's dictID is provided in frame header (default:1) */
        DEBUGLOG(5, "set dictIDFlag = %u", (value>0));
        params->fParams.noDictIDFlag = (value == 0);
        return 0;

    case ZSTD_p_forceMaxWindow :
        params->forceWindow = value > 0;
        return 0;

    case ZSTD_p_nbThreads :
        if (value == 0) return 0;
#ifndef ZSTD_MULTITHREAD
        if (value > 1) return ERROR(parameter_unsupported);
#endif
        return ZSTDMT_initializeCCtxParameters(params, value);

    case ZSTD_p_jobSize :
        if (params->nbThreads <= 1) return ERROR(parameter_unsupported);
        return ZSTDMT_CCtxParam_setMTCtxParameter(params, ZSTDMT_p_sectionSize, value);

    case ZSTD_p_overlapSizeLog :
        if (params->nbThreads <= 1) return ERROR(parameter_unsupported);
        return ZSTDMT_CCtxParam_setMTCtxParameter(params, ZSTDMT_p_overlapSectionLog, value);

    case ZSTD_p_enableLongDistanceMatching :
        if (value != 0) {
            ZSTD_cLevelToCCtxParams(params);
            params->cParams.windowLog = LDM_WINDOW_LOG;
        }
        return ZSTD_ldm_initializeParameters(&params->ldmParams, value);

    case ZSTD_p_ldmHashLog :
        if (value == 0) return 0;
        CLAMPCHECK(value, ZSTD_HASHLOG_MIN, ZSTD_HASHLOG_MAX);
        params->ldmParams.hashLog = value;
        return 0;

    case ZSTD_p_ldmMinMatch :
        if (value == 0) return 0;
        CLAMPCHECK(value, ZSTD_LDM_MINMATCH_MIN, ZSTD_LDM_MINMATCH_MAX);
        params->ldmParams.minMatchLength = value;
        return 0;

    case ZSTD_p_ldmBucketSizeLog :
        if (value > ZSTD_LDM_BUCKETSIZELOG_MAX) {
            return ERROR(parameter_outOfBound);
        }
        params->ldmParams.bucketSizeLog = value;
        return 0;

    case ZSTD_p_ldmHashEveryLog :
        if (value > ZSTD_WINDOWLOG_MAX - ZSTD_HASHLOG_MIN) {
            return ERROR(parameter_outOfBound);
        }
        params->ldmParams.hashEveryLog = value;
        return 0;

    default: return ERROR(parameter_unsupported);
    }
}

/**
 * This function should be updated whenever ZSTD_CCtx_params is updated.
 * Parameters are copied manually before the dictionary is loaded.
 * The multithreading parameters jobSize and overlapSizeLog are set only if
 * nbThreads > 1.
 *
 * Pledged srcSize is treated as unknown.
 */
size_t ZSTD_CCtx_setParametersUsingCCtxParams(
        ZSTD_CCtx* cctx, const ZSTD_CCtx_params* params)
{
    if (cctx->streamStage != zcss_init) return ERROR(stage_wrong);
    if (cctx->cdict) return ERROR(stage_wrong);

    /* Assume the compression and frame parameters are validated */
    cctx->requestedParams.cParams = params->cParams;
    cctx->requestedParams.fParams = params->fParams;
    cctx->requestedParams.compressionLevel = params->compressionLevel;

    /* Set force window explicitly since it sets cctx->loadedDictEnd */
    CHECK_F( ZSTD_CCtx_setParameter(
                   cctx, ZSTD_p_forceMaxWindow, params->forceWindow) );

    /* Set multithreading parameters explicitly */
    CHECK_F( ZSTD_CCtx_setParameter(cctx, ZSTD_p_nbThreads, params->nbThreads) );
    if (params->nbThreads > 1) {
        CHECK_F( ZSTD_CCtx_setParameter(cctx, ZSTD_p_jobSize, params->jobSize) );
        CHECK_F( ZSTD_CCtx_setParameter(
                    cctx, ZSTD_p_overlapSizeLog, params->overlapSizeLog) );
    }

    /* Copy long distance matching parameters */
    cctx->requestedParams.ldmParams = params->ldmParams;

    /* customMem is used only for create/free params and can be ignored */
    return 0;
}

ZSTDLIB_API size_t ZSTD_CCtx_setPledgedSrcSize(ZSTD_CCtx* cctx, unsigned long long pledgedSrcSize)
{
    DEBUGLOG(5, " setting pledgedSrcSize to %u", (U32)pledgedSrcSize);
    if (cctx->streamStage != zcss_init) return ERROR(stage_wrong);
    cctx->pledgedSrcSizePlusOne = pledgedSrcSize+1;
    return 0;
}

size_t ZSTD_CCtx_loadDictionary_advanced(
        ZSTD_CCtx* cctx, const void* dict, size_t dictSize,
        ZSTD_dictLoadMethod_e dictLoadMethod, ZSTD_dictMode_e dictMode)
{
    if (cctx->streamStage != zcss_init) return ERROR(stage_wrong);
    if (cctx->staticSize) return ERROR(memory_allocation);  /* no malloc for static CCtx */
    DEBUGLOG(5, "load dictionary of size %u", (U32)dictSize);
    ZSTD_freeCDict(cctx->cdictLocal);  /* in case one already exists */
    if (dict==NULL || dictSize==0) {   /* no dictionary mode */
        cctx->cdictLocal = NULL;
        cctx->cdict = NULL;
    } else {
        ZSTD_compressionParameters const cParams =
                ZSTD_getCParamsFromCCtxParams(cctx->requestedParams, 0, dictSize);
        cctx->cdictLocal = ZSTD_createCDict_advanced(
                                dict, dictSize,
                                dictLoadMethod, dictMode,
                                cParams, cctx->customMem);
        cctx->cdict = cctx->cdictLocal;
        if (cctx->cdictLocal == NULL)
            return ERROR(memory_allocation);
    }
    return 0;
}

ZSTDLIB_API size_t ZSTD_CCtx_loadDictionary_byReference(
      ZSTD_CCtx* cctx, const void* dict, size_t dictSize)
{
    return ZSTD_CCtx_loadDictionary_advanced(
            cctx, dict, dictSize, ZSTD_dlm_byRef, ZSTD_dm_auto);
}

ZSTDLIB_API size_t ZSTD_CCtx_loadDictionary(ZSTD_CCtx* cctx, const void* dict, size_t dictSize)
{
    return ZSTD_CCtx_loadDictionary_advanced(
            cctx, dict, dictSize, ZSTD_dlm_byCopy, ZSTD_dm_auto);
}


size_t ZSTD_CCtx_refCDict(ZSTD_CCtx* cctx, const ZSTD_CDict* cdict)
{
    if (cctx->streamStage != zcss_init) return ERROR(stage_wrong);
    cctx->cdict = cdict;
    memset(&cctx->prefixDict, 0, sizeof(cctx->prefixDict));  /* exclusive */
    return 0;
}

size_t ZSTD_CCtx_refPrefix(ZSTD_CCtx* cctx, const void* prefix, size_t prefixSize)
{
    return ZSTD_CCtx_refPrefix_advanced(cctx, prefix, prefixSize, ZSTD_dm_rawContent);
}

size_t ZSTD_CCtx_refPrefix_advanced(
        ZSTD_CCtx* cctx, const void* prefix, size_t prefixSize, ZSTD_dictMode_e dictMode)
{
    if (cctx->streamStage != zcss_init) return ERROR(stage_wrong);
    cctx->cdict = NULL;   /* prefix discards any prior cdict */
    cctx->prefixDict.dict = prefix;
    cctx->prefixDict.dictSize = prefixSize;
    cctx->prefixDict.dictMode = dictMode;
    return 0;
}

static void ZSTD_startNewCompression(ZSTD_CCtx* cctx)
{
    cctx->streamStage = zcss_init;
    cctx->pledgedSrcSizePlusOne = 0;
}

/*! ZSTD_CCtx_reset() :
 *  Also dumps dictionary */
void ZSTD_CCtx_reset(ZSTD_CCtx* cctx)
{
    ZSTD_startNewCompression(cctx);
    cctx->cdict = NULL;
}

/** ZSTD_checkCParams() :
    control CParam values remain within authorized range.
    @return : 0, or an error code if one value is beyond authorized range */
size_t ZSTD_checkCParams(ZSTD_compressionParameters cParams)
{
    CLAMPCHECK(cParams.windowLog, ZSTD_WINDOWLOG_MIN, ZSTD_WINDOWLOG_MAX);
    CLAMPCHECK(cParams.chainLog, ZSTD_CHAINLOG_MIN, ZSTD_CHAINLOG_MAX);
    CLAMPCHECK(cParams.hashLog, ZSTD_HASHLOG_MIN, ZSTD_HASHLOG_MAX);
    CLAMPCHECK(cParams.searchLog, ZSTD_SEARCHLOG_MIN, ZSTD_SEARCHLOG_MAX);
    CLAMPCHECK(cParams.searchLength, ZSTD_SEARCHLENGTH_MIN, ZSTD_SEARCHLENGTH_MAX);
    CLAMPCHECK(cParams.targetLength, ZSTD_TARGETLENGTH_MIN, ZSTD_TARGETLENGTH_MAX);
    if ((U32)(cParams.strategy) > (U32)ZSTD_btultra)
        return ERROR(parameter_unsupported);
    return 0;
}

/** ZSTD_clampCParams() :
 *  make CParam values within valid range.
 *  @return : valid CParams */
static ZSTD_compressionParameters ZSTD_clampCParams(ZSTD_compressionParameters cParams)
{
#   define CLAMP(val,min,max) {      \
        if (val<min) val=min;        \
        else if (val>max) val=max;   \
    }
    CLAMP(cParams.windowLog, ZSTD_WINDOWLOG_MIN, ZSTD_WINDOWLOG_MAX);
    CLAMP(cParams.chainLog, ZSTD_CHAINLOG_MIN, ZSTD_CHAINLOG_MAX);
    CLAMP(cParams.hashLog, ZSTD_HASHLOG_MIN, ZSTD_HASHLOG_MAX);
    CLAMP(cParams.searchLog, ZSTD_SEARCHLOG_MIN, ZSTD_SEARCHLOG_MAX);
    CLAMP(cParams.searchLength, ZSTD_SEARCHLENGTH_MIN, ZSTD_SEARCHLENGTH_MAX);
    CLAMP(cParams.targetLength, ZSTD_TARGETLENGTH_MIN, ZSTD_TARGETLENGTH_MAX);
    if ((U32)(cParams.strategy) > (U32)ZSTD_btultra) cParams.strategy = ZSTD_btultra;
    return cParams;
}

/** ZSTD_cycleLog() :
 *  condition for correct operation : hashLog > 1 */
static U32 ZSTD_cycleLog(U32 hashLog, ZSTD_strategy strat)
{
    U32 const btScale = ((U32)strat >= (U32)ZSTD_btlazy2);
    return hashLog - btScale;
}

/** ZSTD_adjustCParams_internal() :
    optimize `cPar` for a given input (`srcSize` and `dictSize`).
    mostly downsizing to reduce memory consumption and initialization.
    Both `srcSize` and `dictSize` are optional (use 0 if unknown),
    but if both are 0, no optimization can be done.
    Note : cPar is considered validated at this stage. Use ZSTD_checkParams() to ensure that. */
ZSTD_compressionParameters ZSTD_adjustCParams_internal(ZSTD_compressionParameters cPar, unsigned long long srcSize, size_t dictSize)
{
    assert(ZSTD_checkCParams(cPar)==0);
    if (srcSize+dictSize == 0) return cPar;   /* no size information available : no adjustment */

    /* resize params, to use less memory when necessary */
    {   U32 const minSrcSize = (srcSize==0) ? 500 : 0;
        U64 const rSize = srcSize + dictSize + minSrcSize;
        if (rSize < ((U64)1<<ZSTD_WINDOWLOG_MAX)) {
            U32 const srcLog =
                    MAX(ZSTD_HASHLOG_MIN, (rSize==1) ? 1 : ZSTD_highbit32((U32)(rSize)-1) + 1);
            if (cPar.windowLog > srcLog) cPar.windowLog = srcLog;
    }   }
    if (cPar.hashLog > cPar.windowLog) cPar.hashLog = cPar.windowLog;
    {   U32 const cycleLog = ZSTD_cycleLog(cPar.chainLog, cPar.strategy);
        if (cycleLog > cPar.windowLog) cPar.chainLog -= (cycleLog - cPar.windowLog);
    }

    if (cPar.windowLog < ZSTD_WINDOWLOG_ABSOLUTEMIN) cPar.windowLog = ZSTD_WINDOWLOG_ABSOLUTEMIN;  /* required for frame header */

    return cPar;
}

ZSTD_compressionParameters ZSTD_adjustCParams(ZSTD_compressionParameters cPar, unsigned long long srcSize, size_t dictSize)
{
    cPar = ZSTD_clampCParams(cPar);
    return ZSTD_adjustCParams_internal(cPar, srcSize, dictSize);
}

/* Estimate the space needed for long distance matching tables. */
static size_t ZSTD_ldm_getTableSize(U32 hashLog, U32 bucketSizeLog) {
    size_t const ldmHSize = ((size_t)1) << hashLog;
    size_t const ldmBucketSizeLog = MIN(bucketSizeLog, hashLog);
    size_t const ldmBucketSize =
        ((size_t)1) << (hashLog - ldmBucketSizeLog);
    return ldmBucketSize + (ldmHSize * (sizeof(ldmEntry_t)));
}

size_t ZSTD_estimateCCtxSize_advanced_usingCCtxParams(const ZSTD_CCtx_params* params)
{
    /* Estimate CCtx size is supported for single-threaded compression only. */
    if (params->nbThreads > 1) { return ERROR(GENERIC); }
    {   ZSTD_compressionParameters const cParams =
                ZSTD_getCParamsFromCCtxParams(*params, 0, 0);
        size_t const blockSize = MIN(ZSTD_BLOCKSIZE_MAX, (size_t)1 << cParams.windowLog);
        U32    const divider = (cParams.searchLength==3) ? 3 : 4;
        size_t const maxNbSeq = blockSize / divider;
        size_t const tokenSpace = blockSize + 11*maxNbSeq;
        size_t const chainSize =
                (cParams.strategy == ZSTD_fast) ? 0 : (1 << cParams.chainLog);
        size_t const hSize = ((size_t)1) << cParams.hashLog;
        U32    const hashLog3 = (cParams.searchLength>3) ?
                                0 : MIN(ZSTD_HASHLOG3_MAX, cParams.windowLog);
        size_t const h3Size = ((size_t)1) << hashLog3;
        size_t const entropySpace = sizeof(ZSTD_entropyCTables_t);
        size_t const tableSpace = (chainSize + hSize + h3Size) * sizeof(U32);

        size_t const optBudget =
                ((MaxML+1) + (MaxLL+1) + (MaxOff+1) + (1<<Litbits))*sizeof(U32)
                + (ZSTD_OPT_NUM+1)*(sizeof(ZSTD_match_t) + sizeof(ZSTD_optimal_t));
        size_t const optSpace = ((cParams.strategy == ZSTD_btopt) || (cParams.strategy == ZSTD_btultra)) ? optBudget : 0;

        size_t const ldmSpace = params->ldmParams.enableLdm ?
            ZSTD_ldm_getTableSize(params->ldmParams.hashLog,
                                  params->ldmParams.bucketSizeLog) : 0;

        size_t const neededSpace = entropySpace + tableSpace + tokenSpace +
                                   optSpace + ldmSpace;

        DEBUGLOG(5, "sizeof(ZSTD_CCtx) : %u", (U32)sizeof(ZSTD_CCtx));
        DEBUGLOG(5, "estimate workSpace : %u", (U32)neededSpace);
        return sizeof(ZSTD_CCtx) + neededSpace;
    }
}

size_t ZSTD_estimateCCtxSize_advanced_usingCParams(ZSTD_compressionParameters cParams)
{
    ZSTD_CCtx_params const params = ZSTD_makeCCtxParamsFromCParams(cParams);
    return ZSTD_estimateCCtxSize_advanced_usingCCtxParams(&params);
}

size_t ZSTD_estimateCCtxSize(int compressionLevel)
{
    ZSTD_compressionParameters const cParams = ZSTD_getCParams(compressionLevel, 0, 0);
    return ZSTD_estimateCCtxSize_advanced_usingCParams(cParams);
}

size_t ZSTD_estimateCStreamSize_advanced_usingCCtxParams(const ZSTD_CCtx_params* params)
{
    if (params->nbThreads > 1) { return ERROR(GENERIC); }
    {   size_t const CCtxSize = ZSTD_estimateCCtxSize_advanced_usingCCtxParams(params);
        size_t const blockSize = MIN(ZSTD_BLOCKSIZE_MAX, (size_t)1 << params->cParams.windowLog);
        size_t const inBuffSize = ((size_t)1 << params->cParams.windowLog) + blockSize;
        size_t const outBuffSize = ZSTD_compressBound(blockSize) + 1;
        size_t const streamingSize = inBuffSize + outBuffSize;

        return CCtxSize + streamingSize;
    }
}

size_t ZSTD_estimateCStreamSize_advanced_usingCParams(ZSTD_compressionParameters cParams)
{
    ZSTD_CCtx_params const params = ZSTD_makeCCtxParamsFromCParams(cParams);
    return ZSTD_estimateCStreamSize_advanced_usingCCtxParams(&params);
}

size_t ZSTD_estimateCStreamSize(int compressionLevel) {
    ZSTD_compressionParameters const cParams = ZSTD_getCParams(compressionLevel, 0, 0);
    return ZSTD_estimateCStreamSize_advanced_usingCParams(cParams);
}

static U32 ZSTD_equivalentCParams(ZSTD_compressionParameters cParams1,
                                  ZSTD_compressionParameters cParams2)
{
    U32 bslog1 = MIN(cParams1.windowLog, ZSTD_BLOCKSIZELOG_MAX);
    U32 bslog2 = MIN(cParams2.windowLog, ZSTD_BLOCKSIZELOG_MAX);
    return (bslog1 == bslog2)   /* same block size */
         & (cParams1.hashLog  == cParams2.hashLog)
         & (cParams1.chainLog == cParams2.chainLog)
         & (cParams1.strategy == cParams2.strategy)   /* opt parser space */
         & ((cParams1.searchLength==3) == (cParams2.searchLength==3));  /* hashlog3 space */
}

/** The parameters are equivalent if ldm is not enabled in both sets or
 *  all the parameters are equivalent. */
static U32 ZSTD_equivalentLdmParams(ldmParams_t ldmParams1,
                                    ldmParams_t ldmParams2)
{
    return (!ldmParams1.enableLdm && !ldmParams2.enableLdm) ||
           (ldmParams1.enableLdm == ldmParams2.enableLdm &&
            ldmParams1.hashLog == ldmParams2.hashLog &&
            ldmParams1.bucketSizeLog == ldmParams2.bucketSizeLog &&
            ldmParams1.minMatchLength == ldmParams2.minMatchLength &&
            ldmParams1.hashEveryLog == ldmParams2.hashEveryLog);
}

/** Equivalence for resetCCtx purposes */
static U32 ZSTD_equivalentParams(ZSTD_CCtx_params params1,
                                 ZSTD_CCtx_params params2)
{
    return ZSTD_equivalentCParams(params1.cParams, params2.cParams) &&
           ZSTD_equivalentLdmParams(params1.ldmParams, params2.ldmParams);
}

/*! ZSTD_continueCCtx() :
 *  reuse CCtx without reset (note : requires no dictionary) */
static size_t ZSTD_continueCCtx(ZSTD_CCtx* cctx, ZSTD_CCtx_params params, U64 pledgedSrcSize)
{
    U32 const end = (U32)(cctx->nextSrc - cctx->base);
    DEBUGLOG(5, "continue mode");
    cctx->appliedParams = params;
    cctx->pledgedSrcSizePlusOne = pledgedSrcSize+1;
    cctx->consumedSrcSize = 0;
    if (pledgedSrcSize == ZSTD_CONTENTSIZE_UNKNOWN)
        cctx->appliedParams.fParams.contentSizeFlag = 0;
    DEBUGLOG(5, "pledged content size : %u ; flag : %u",
        (U32)pledgedSrcSize, cctx->appliedParams.fParams.contentSizeFlag);
    cctx->lowLimit = end;
    cctx->dictLimit = end;
    cctx->nextToUpdate = end+1;
    cctx->stage = ZSTDcs_init;
    cctx->dictID = 0;
    cctx->loadedDictEnd = 0;
    { int i; for (i=0; i<ZSTD_REP_NUM; i++) cctx->seqStore.rep[i] = repStartValue[i]; }
    cctx->optState.litLengthSum = 0;  /* force reset of btopt stats */
    XXH64_reset(&cctx->xxhState, 0);
    return 0;
}

typedef enum { ZSTDcrp_continue, ZSTDcrp_noMemset } ZSTD_compResetPolicy_e;
typedef enum { ZSTDb_not_buffered, ZSTDb_buffered } ZSTD_buffered_policy_e;

static U64 ZSTD_ldm_getHashPower(U32 minMatchLength);

/*! ZSTD_resetCCtx_internal() :
    note : `params` are assumed fully validated at this stage */
static size_t ZSTD_resetCCtx_internal(ZSTD_CCtx* zc,
                                      ZSTD_CCtx_params params, U64 pledgedSrcSize,
                                      ZSTD_compResetPolicy_e const crp,
                                      ZSTD_buffered_policy_e const zbuff)
{
    assert(!ZSTD_isError(ZSTD_checkCParams(params.cParams)));

    if (crp == ZSTDcrp_continue) {
        if (ZSTD_equivalentParams(params, zc->appliedParams)) {
            DEBUGLOG(5, "ZSTD_equivalentParams()==1");
            assert(!(params.ldmParams.enableLdm &&
                     params.ldmParams.hashEveryLog == LDM_HASHEVERYLOG_NOTSET));
            zc->entropy->hufCTable_repeatMode = HUF_repeat_none;
            zc->entropy->offcode_repeatMode = FSE_repeat_none;
            zc->entropy->matchlength_repeatMode = FSE_repeat_none;
            zc->entropy->litlength_repeatMode = FSE_repeat_none;
            return ZSTD_continueCCtx(zc, params, pledgedSrcSize);
    }   }

    if (params.ldmParams.enableLdm) {
        /* Adjust long distance matching parameters */
        if (params.ldmParams.hashEveryLog == LDM_HASHEVERYLOG_NOTSET) {
            params.ldmParams.hashEveryLog =
                    params.cParams.windowLog < params.ldmParams.hashLog ?
                    0 : params.cParams.windowLog - params.ldmParams.hashLog;
        }
        params.ldmParams.bucketSizeLog =
                MIN(params.ldmParams.bucketSizeLog, params.ldmParams.hashLog);
        zc->ldmState.hashPower =
                ZSTD_ldm_getHashPower(params.ldmParams.minMatchLength);
    }

    {   size_t const blockSize = MIN(ZSTD_BLOCKSIZE_MAX, (size_t)1 << params.cParams.windowLog);
        U32    const divider = (params.cParams.searchLength==3) ? 3 : 4;
        size_t const maxNbSeq = blockSize / divider;
        size_t const tokenSpace = blockSize + 11*maxNbSeq;
        size_t const chainSize = (params.cParams.strategy == ZSTD_fast) ?
                                0 : (1 << params.cParams.chainLog);
        size_t const hSize = ((size_t)1) << params.cParams.hashLog;
        U32    const hashLog3 = (params.cParams.searchLength>3) ?
                                0 : MIN(ZSTD_HASHLOG3_MAX, params.cParams.windowLog);
        size_t const h3Size = ((size_t)1) << hashLog3;
        size_t const tableSpace = (chainSize + hSize + h3Size) * sizeof(U32);
        size_t const buffOutSize = (zbuff==ZSTDb_buffered) ? ZSTD_compressBound(blockSize)+1 : 0;
        size_t const buffInSize = (zbuff==ZSTDb_buffered) ? ((size_t)1 << params.cParams.windowLog) + blockSize : 0;
        void* ptr;

        /* Check if workSpace is large enough, alloc a new one if needed */
        {   size_t const entropySpace = sizeof(ZSTD_entropyCTables_t);
            size_t const optPotentialSpace = ((MaxML+1) + (MaxLL+1) + (MaxOff+1) + (1<<Litbits)) * sizeof(U32)
                                  + (ZSTD_OPT_NUM+1) * (sizeof(ZSTD_match_t)+sizeof(ZSTD_optimal_t));
            size_t const optSpace = ( (params.cParams.strategy == ZSTD_btopt)
                                    || (params.cParams.strategy == ZSTD_btultra)) ?
                                    optPotentialSpace : 0;
            size_t const bufferSpace = buffInSize + buffOutSize;
            size_t const ldmSpace = params.ldmParams.enableLdm
                ? ZSTD_ldm_getTableSize(params.ldmParams.hashLog, params.ldmParams.bucketSizeLog)
                : 0;
            size_t const neededSpace = entropySpace + optSpace + ldmSpace +
                                       tableSpace + tokenSpace + bufferSpace;

            if (zc->workSpaceSize < neededSpace) {  /* too small : resize */
                DEBUGLOG(5, "Need to update workSpaceSize from %uK to %uK \n",
                            (unsigned)zc->workSpaceSize>>10,
                            (unsigned)neededSpace>>10);
                /* static cctx : no resize, error out */
                if (zc->staticSize) return ERROR(memory_allocation);

                zc->workSpaceSize = 0;
                ZSTD_free(zc->workSpace, zc->customMem);
                zc->workSpace = ZSTD_malloc(neededSpace, zc->customMem);
                if (zc->workSpace == NULL) return ERROR(memory_allocation);
                zc->workSpaceSize = neededSpace;
                ptr = zc->workSpace;

                /* entropy space */
                assert(((size_t)zc->workSpace & 3) == 0);   /* ensure correct alignment */
                assert(zc->workSpaceSize >= sizeof(ZSTD_entropyCTables_t));
                zc->entropy = (ZSTD_entropyCTables_t*)zc->workSpace;
        }   }

        /* init params */
        zc->appliedParams = params;
        zc->pledgedSrcSizePlusOne = pledgedSrcSize+1;
        zc->consumedSrcSize = 0;
        if (pledgedSrcSize == ZSTD_CONTENTSIZE_UNKNOWN)
            zc->appliedParams.fParams.contentSizeFlag = 0;
        DEBUGLOG(5, "pledged content size : %u ; flag : %u",
            (U32)pledgedSrcSize, zc->appliedParams.fParams.contentSizeFlag);
        zc->blockSize = blockSize;

        XXH64_reset(&zc->xxhState, 0);
        zc->stage = ZSTDcs_init;
        zc->dictID = 0;
        zc->loadedDictEnd = 0;
        zc->entropy->hufCTable_repeatMode = HUF_repeat_none;
        zc->entropy->offcode_repeatMode = FSE_repeat_none;
        zc->entropy->matchlength_repeatMode = FSE_repeat_none;
        zc->entropy->litlength_repeatMode = FSE_repeat_none;
        zc->nextToUpdate = 1;
        zc->nextSrc = NULL;
        zc->base = NULL;
        zc->dictBase = NULL;
        zc->dictLimit = 0;
        zc->lowLimit = 0;
        { int i; for (i=0; i<ZSTD_REP_NUM; i++) zc->seqStore.rep[i] = repStartValue[i]; }
        zc->hashLog3 = hashLog3;
        zc->optState.litLengthSum = 0;

        ptr = zc->entropy + 1;

        /* opt parser space */
        if ((params.cParams.strategy == ZSTD_btopt) || (params.cParams.strategy == ZSTD_btultra)) {
            DEBUGLOG(5, "reserving optimal parser space");
            assert(((size_t)ptr & 3) == 0);  /* ensure ptr is properly aligned */
            zc->optState.litFreq = (U32*)ptr;
            zc->optState.litLengthFreq = zc->optState.litFreq + (1<<Litbits);
            zc->optState.matchLengthFreq = zc->optState.litLengthFreq + (MaxLL+1);
            zc->optState.offCodeFreq = zc->optState.matchLengthFreq + (MaxML+1);
            ptr = zc->optState.offCodeFreq + (MaxOff+1);
            zc->optState.matchTable = (ZSTD_match_t*)ptr;
            ptr = zc->optState.matchTable + ZSTD_OPT_NUM+1;
            zc->optState.priceTable = (ZSTD_optimal_t*)ptr;
            ptr = zc->optState.priceTable + ZSTD_OPT_NUM+1;
        }

        /* ldm hash table */
        /* initialize bucketOffsets table later for pointer alignment */
        if (params.ldmParams.enableLdm) {
            size_t const ldmHSize = ((size_t)1) << params.ldmParams.hashLog;
            memset(ptr, 0, ldmHSize * sizeof(ldmEntry_t));
            assert(((size_t)ptr & 3) == 0); /* ensure ptr is properly aligned */
            zc->ldmState.hashTable = (ldmEntry_t*)ptr;
            ptr = zc->ldmState.hashTable + ldmHSize;
        }

        /* table Space */
        if (crp!=ZSTDcrp_noMemset) memset(ptr, 0, tableSpace);   /* reset tables only */
        assert(((size_t)ptr & 3) == 0);  /* ensure ptr is properly aligned */
        zc->hashTable = (U32*)(ptr);
        zc->chainTable = zc->hashTable + hSize;
        zc->hashTable3 = zc->chainTable + chainSize;
        ptr = zc->hashTable3 + h3Size;

        /* sequences storage */
        zc->seqStore.sequencesStart = (seqDef*)ptr;
        ptr = zc->seqStore.sequencesStart + maxNbSeq;
        zc->seqStore.llCode = (BYTE*) ptr;
        zc->seqStore.mlCode = zc->seqStore.llCode + maxNbSeq;
        zc->seqStore.ofCode = zc->seqStore.mlCode + maxNbSeq;
        zc->seqStore.litStart = zc->seqStore.ofCode + maxNbSeq;
        ptr = zc->seqStore.litStart + blockSize;

        /* ldm bucketOffsets table */
        if (params.ldmParams.enableLdm) {
            size_t const ldmBucketSize =
                  ((size_t)1) << (params.ldmParams.hashLog -
                                  params.ldmParams.bucketSizeLog);
            assert(params.ldmParams.hashLog >= params.ldmParams.bucketSizeLog);
            memset(ptr, 0, ldmBucketSize);
            zc->ldmState.bucketOffsets = (BYTE*)ptr;
            ptr = zc->ldmState.bucketOffsets + ldmBucketSize;
        }

        /* buffers */
        zc->inBuffSize = buffInSize;
        zc->inBuff = (char*)ptr;
        zc->outBuffSize = buffOutSize;
        zc->outBuff = zc->inBuff + buffInSize;

        return 0;
    }
}

/* ZSTD_invalidateRepCodes() :
 * ensures next compression will not use repcodes from previous block.
 * Note : only works with regular variant;
 *        do not use with extDict variant ! */
void ZSTD_invalidateRepCodes(ZSTD_CCtx* cctx) {
    int i;
    for (i=0; i<ZSTD_REP_NUM; i++) cctx->seqStore.rep[i] = 0;
}


/*! ZSTD_copyCCtx_internal() :
 *  Duplicate an existing context `srcCCtx` into another one `dstCCtx`.
 *  The "context", in this case, refers to the hash and chain tables, entropy
 *  tables, and dictionary offsets.
 *  Only works during stage ZSTDcs_init (i.e. after creation, but before first call to ZSTD_compressContinue()).
 *  pledgedSrcSize=0 means "empty" if fParams.contentSizeFlag=1
 *  @return : 0, or an error code */
static size_t ZSTD_copyCCtx_internal(ZSTD_CCtx* dstCCtx,
                            const ZSTD_CCtx* srcCCtx,
                            ZSTD_frameParameters fParams,
                            unsigned long long pledgedSrcSize,
                            ZSTD_buffered_policy_e zbuff)
{
    DEBUGLOG(5, "ZSTD_copyCCtx_internal");
    if (srcCCtx->stage!=ZSTDcs_init) return ERROR(stage_wrong);

    memcpy(&dstCCtx->customMem, &srcCCtx->customMem, sizeof(ZSTD_customMem));
    {   ZSTD_CCtx_params params = dstCCtx->requestedParams;
<<<<<<< HEAD
=======
        /* Copy only compression parameters related to tables. */
>>>>>>> e6b0945c
        params.cParams = srcCCtx->appliedParams.cParams;
        params.fParams = fParams;
        ZSTD_resetCCtx_internal(dstCCtx, params, pledgedSrcSize,
                                ZSTDcrp_noMemset, zbuff);
    }

    /* copy tables */
    {   size_t const chainSize = (srcCCtx->appliedParams.cParams.strategy == ZSTD_fast) ? 0 : (1 << srcCCtx->appliedParams.cParams.chainLog);
        size_t const hSize =  (size_t)1 << srcCCtx->appliedParams.cParams.hashLog;
        size_t const h3Size = (size_t)1 << srcCCtx->hashLog3;
        size_t const tableSpace = (chainSize + hSize + h3Size) * sizeof(U32);
        assert((U32*)dstCCtx->chainTable == (U32*)dstCCtx->hashTable + hSize);  /* chainTable must follow hashTable */
        assert((U32*)dstCCtx->hashTable3 == (U32*)dstCCtx->chainTable + chainSize);
        memcpy(dstCCtx->hashTable, srcCCtx->hashTable, tableSpace);   /* presumes all tables follow each other */
    }

    /* copy dictionary offsets */
    dstCCtx->nextToUpdate = srcCCtx->nextToUpdate;
    dstCCtx->nextToUpdate3= srcCCtx->nextToUpdate3;
    dstCCtx->nextSrc      = srcCCtx->nextSrc;
    dstCCtx->base         = srcCCtx->base;
    dstCCtx->dictBase     = srcCCtx->dictBase;
    dstCCtx->dictLimit    = srcCCtx->dictLimit;
    dstCCtx->lowLimit     = srcCCtx->lowLimit;
    dstCCtx->loadedDictEnd= srcCCtx->loadedDictEnd;
    dstCCtx->dictID       = srcCCtx->dictID;

    /* copy entropy tables */
    memcpy(dstCCtx->entropy, srcCCtx->entropy, sizeof(ZSTD_entropyCTables_t));

    return 0;
}

/*! ZSTD_copyCCtx() :
 *  Duplicate an existing context `srcCCtx` into another one `dstCCtx`.
 *  Only works during stage ZSTDcs_init (i.e. after creation, but before first call to ZSTD_compressContinue()).
 *  pledgedSrcSize==0 means "unknown".
*   @return : 0, or an error code */
size_t ZSTD_copyCCtx(ZSTD_CCtx* dstCCtx, const ZSTD_CCtx* srcCCtx, unsigned long long pledgedSrcSize)
{
    ZSTD_frameParameters fParams = { 1 /*content*/, 0 /*checksum*/, 0 /*noDictID*/ };
    ZSTD_buffered_policy_e const zbuff = (ZSTD_buffered_policy_e)(srcCCtx->inBuffSize>0);
    ZSTD_STATIC_ASSERT((U32)ZSTDb_buffered==1);
    fParams.contentSizeFlag = pledgedSrcSize>0;

    return ZSTD_copyCCtx_internal(dstCCtx, srcCCtx, fParams, pledgedSrcSize, zbuff);
}


/*! ZSTD_reduceTable() :
 *  reduce table indexes by `reducerValue` */
static void ZSTD_reduceTable (U32* const table, U32 const size, U32 const reducerValue)
{
    U32 u;
    for (u=0 ; u < size ; u++) {
        if (table[u] < reducerValue) table[u] = 0;
        else table[u] -= reducerValue;
    }
}

/*! ZSTD_ldm_reduceTable() :
 *  reduce table indexes by `reducerValue` */
static void ZSTD_ldm_reduceTable(ldmEntry_t* const table, U32 const size,
                                 U32 const reducerValue)
{
    U32 u;
    for (u = 0; u < size; u++) {
        if (table[u].offset < reducerValue) table[u].offset = 0;
        else table[u].offset -= reducerValue;
    }
}

/*! ZSTD_reduceIndex() :
*   rescale all indexes to avoid future overflow (indexes are U32) */
static void ZSTD_reduceIndex (ZSTD_CCtx* zc, const U32 reducerValue)
{
    { U32 const hSize = 1 << zc->appliedParams.cParams.hashLog;
      ZSTD_reduceTable(zc->hashTable, hSize, reducerValue); }

    { U32 const chainSize = (zc->appliedParams.cParams.strategy == ZSTD_fast) ? 0 : (1 << zc->appliedParams.cParams.chainLog);
      ZSTD_reduceTable(zc->chainTable, chainSize, reducerValue); }

    { U32 const h3Size = (zc->hashLog3) ? 1 << zc->hashLog3 : 0;
      ZSTD_reduceTable(zc->hashTable3, h3Size, reducerValue); }

    { if (zc->appliedParams.ldmParams.enableLdm) {
          U32 const ldmHSize = 1 << zc->appliedParams.ldmParams.hashLog;
          ZSTD_ldm_reduceTable(zc->ldmState.hashTable, ldmHSize, reducerValue);
      }
    }
}


/*-*******************************************************
*  Block entropic compression
*********************************************************/

/* See doc/zstd_compression_format.md for detailed format description */

size_t ZSTD_noCompressBlock (void* dst, size_t dstCapacity, const void* src, size_t srcSize)
{
    if (srcSize + ZSTD_blockHeaderSize > dstCapacity) return ERROR(dstSize_tooSmall);
    memcpy((BYTE*)dst + ZSTD_blockHeaderSize, src, srcSize);
    MEM_writeLE24(dst, (U32)(srcSize << 2) + (U32)bt_raw);
    return ZSTD_blockHeaderSize+srcSize;
}


static size_t ZSTD_noCompressLiterals (void* dst, size_t dstCapacity, const void* src, size_t srcSize)
{
    BYTE* const ostart = (BYTE* const)dst;
    U32   const flSize = 1 + (srcSize>31) + (srcSize>4095);

    if (srcSize + flSize > dstCapacity) return ERROR(dstSize_tooSmall);

    switch(flSize)
    {
        case 1: /* 2 - 1 - 5 */
            ostart[0] = (BYTE)((U32)set_basic + (srcSize<<3));
            break;
        case 2: /* 2 - 2 - 12 */
            MEM_writeLE16(ostart, (U16)((U32)set_basic + (1<<2) + (srcSize<<4)));
            break;
        case 3: /* 2 - 2 - 20 */
            MEM_writeLE32(ostart, (U32)((U32)set_basic + (3<<2) + (srcSize<<4)));
            break;
        default:   /* not necessary : flSize is {1,2,3} */
            assert(0);
    }

    memcpy(ostart + flSize, src, srcSize);
    return srcSize + flSize;
}

static size_t ZSTD_compressRleLiteralsBlock (void* dst, size_t dstCapacity, const void* src, size_t srcSize)
{
    BYTE* const ostart = (BYTE* const)dst;
    U32   const flSize = 1 + (srcSize>31) + (srcSize>4095);

    (void)dstCapacity;  /* dstCapacity already guaranteed to be >=4, hence large enough */

    switch(flSize)
    {
        case 1: /* 2 - 1 - 5 */
            ostart[0] = (BYTE)((U32)set_rle + (srcSize<<3));
            break;
        case 2: /* 2 - 2 - 12 */
            MEM_writeLE16(ostart, (U16)((U32)set_rle + (1<<2) + (srcSize<<4)));
            break;
        case 3: /* 2 - 2 - 20 */
            MEM_writeLE32(ostart, (U32)((U32)set_rle + (3<<2) + (srcSize<<4)));
            break;
        default:   /* not necessary : flSize is {1,2,3} */
            assert(0);
    }

    ostart[flSize] = *(const BYTE*)src;
    return flSize+1;
}


static size_t ZSTD_minGain(size_t srcSize) { return (srcSize >> 6) + 2; }

static size_t ZSTD_compressLiterals (ZSTD_entropyCTables_t * entropy,
                                     ZSTD_strategy strategy,
                                     void* dst, size_t dstCapacity,
                               const void* src, size_t srcSize)
{
    size_t const minGain = ZSTD_minGain(srcSize);
    size_t const lhSize = 3 + (srcSize >= 1 KB) + (srcSize >= 16 KB);
    BYTE*  const ostart = (BYTE*)dst;
    U32 singleStream = srcSize < 256;
    symbolEncodingType_e hType = set_compressed;
    size_t cLitSize;


    /* small ? don't even attempt compression (speed opt) */
#   define LITERAL_NOENTROPY 63
    {   size_t const minLitSize = entropy->hufCTable_repeatMode == HUF_repeat_valid ? 6 : LITERAL_NOENTROPY;
        if (srcSize <= minLitSize) return ZSTD_noCompressLiterals(dst, dstCapacity, src, srcSize);
    }

    if (dstCapacity < lhSize+1) return ERROR(dstSize_tooSmall);   /* not enough space for compression */
    {   HUF_repeat repeat = entropy->hufCTable_repeatMode;
        int const preferRepeat = strategy < ZSTD_lazy ? srcSize <= 1024 : 0;
        if (repeat == HUF_repeat_valid && lhSize == 3) singleStream = 1;
        cLitSize = singleStream ? HUF_compress1X_repeat(ostart+lhSize, dstCapacity-lhSize, src, srcSize, 255, 11,
                                      entropy->workspace, sizeof(entropy->workspace), (HUF_CElt*)entropy->hufCTable, &repeat, preferRepeat)
                                : HUF_compress4X_repeat(ostart+lhSize, dstCapacity-lhSize, src, srcSize, 255, 11,
                                      entropy->workspace, sizeof(entropy->workspace), (HUF_CElt*)entropy->hufCTable, &repeat, preferRepeat);
        if (repeat != HUF_repeat_none) { hType = set_repeat; }    /* reused the existing table */
        else { entropy->hufCTable_repeatMode = HUF_repeat_check; }       /* now have a table to reuse */
    }

    if ((cLitSize==0) | (cLitSize >= srcSize - minGain) | ERR_isError(cLitSize)) {
        entropy->hufCTable_repeatMode = HUF_repeat_none;
        return ZSTD_noCompressLiterals(dst, dstCapacity, src, srcSize);
    }
    if (cLitSize==1) {
        entropy->hufCTable_repeatMode = HUF_repeat_none;
        return ZSTD_compressRleLiteralsBlock(dst, dstCapacity, src, srcSize);
    }

    /* Build header */
    switch(lhSize)
    {
    case 3: /* 2 - 2 - 10 - 10 */
        {   U32 const lhc = hType + ((!singleStream) << 2) + ((U32)srcSize<<4) + ((U32)cLitSize<<14);
            MEM_writeLE24(ostart, lhc);
            break;
        }
    case 4: /* 2 - 2 - 14 - 14 */
        {   U32 const lhc = hType + (2 << 2) + ((U32)srcSize<<4) + ((U32)cLitSize<<18);
            MEM_writeLE32(ostart, lhc);
            break;
        }
    case 5: /* 2 - 2 - 18 - 18 */
        {   U32 const lhc = hType + (3 << 2) + ((U32)srcSize<<4) + ((U32)cLitSize<<22);
            MEM_writeLE32(ostart, lhc);
            ostart[4] = (BYTE)(cLitSize >> 10);
            break;
        }
    default:   /* not possible : lhSize is {3,4,5} */
        assert(0);
    }
    return lhSize+cLitSize;
}


void ZSTD_seqToCodes(const seqStore_t* seqStorePtr)
{
    BYTE const LL_deltaCode = 19;
    BYTE const ML_deltaCode = 36;
    const seqDef* const sequences = seqStorePtr->sequencesStart;
    BYTE* const llCodeTable = seqStorePtr->llCode;
    BYTE* const ofCodeTable = seqStorePtr->ofCode;
    BYTE* const mlCodeTable = seqStorePtr->mlCode;
    U32 const nbSeq = (U32)(seqStorePtr->sequences - seqStorePtr->sequencesStart);
    U32 u;
    for (u=0; u<nbSeq; u++) {
        U32 const llv = sequences[u].litLength;
        U32 const mlv = sequences[u].matchLength;
        llCodeTable[u] = (llv> 63) ? (BYTE)ZSTD_highbit32(llv) + LL_deltaCode : LL_Code[llv];
        ofCodeTable[u] = (BYTE)ZSTD_highbit32(sequences[u].offset);
        mlCodeTable[u] = (mlv>127) ? (BYTE)ZSTD_highbit32(mlv) + ML_deltaCode : ML_Code[mlv];
    }
    if (seqStorePtr->longLengthID==1)
        llCodeTable[seqStorePtr->longLengthPos] = MaxLL;
    if (seqStorePtr->longLengthID==2)
        mlCodeTable[seqStorePtr->longLengthPos] = MaxML;
}

MEM_STATIC symbolEncodingType_e ZSTD_selectEncodingType(FSE_repeat* repeatMode,
        size_t const mostFrequent, size_t nbSeq, U32 defaultNormLog)
{
#define MIN_SEQ_FOR_DYNAMIC_FSE   64
#define MAX_SEQ_FOR_STATIC_FSE  1000

    if ((mostFrequent == nbSeq) && (nbSeq > 2)) {
        *repeatMode = FSE_repeat_check;
        return set_rle;
    }
    if ((*repeatMode == FSE_repeat_valid) && (nbSeq < MAX_SEQ_FOR_STATIC_FSE)) {
        return set_repeat;
    }
    if ((nbSeq < MIN_SEQ_FOR_DYNAMIC_FSE) || (mostFrequent < (nbSeq >> (defaultNormLog-1)))) {
        *repeatMode = FSE_repeat_valid;
        return set_basic;
    }
    *repeatMode = FSE_repeat_check;
    return set_compressed;
}

MEM_STATIC size_t ZSTD_buildCTable(void* dst, size_t dstCapacity,
        FSE_CTable* CTable, U32 FSELog, symbolEncodingType_e type,
        U32* count, U32 max,
        BYTE const* codeTable, size_t nbSeq,
        S16 const* defaultNorm, U32 defaultNormLog, U32 defaultMax,
        void* workspace, size_t workspaceSize)
{
    BYTE* op = (BYTE*)dst;
    BYTE const* const oend = op + dstCapacity;

    switch (type) {
    case set_rle:
        *op = codeTable[0];
        CHECK_F(FSE_buildCTable_rle(CTable, (BYTE)max));
        return 1;
    case set_repeat:
        return 0;
    case set_basic:
        CHECK_F(FSE_buildCTable_wksp(CTable, defaultNorm, defaultMax, defaultNormLog, workspace, workspaceSize));
        return 0;
    case set_compressed: {
        S16 norm[MaxSeq + 1];
        size_t nbSeq_1 = nbSeq;
        const U32 tableLog = FSE_optimalTableLog(FSELog, nbSeq, max);
        if (count[codeTable[nbSeq-1]] > 1) {
            count[codeTable[nbSeq-1]]--;
            nbSeq_1--;
        }
        CHECK_F(FSE_normalizeCount(norm, tableLog, count, nbSeq_1, max));
        {   size_t const NCountSize = FSE_writeNCount(op, oend - op, norm, max, tableLog);   /* overflow protected */
            if (FSE_isError(NCountSize)) return NCountSize;
            CHECK_F(FSE_buildCTable_wksp(CTable, norm, max, tableLog, workspace, workspaceSize));
            return NCountSize;
        }
    }
    default: return assert(0), ERROR(GENERIC);
    }
}

MEM_STATIC size_t ZSTD_encodeSequences(void* dst, size_t dstCapacity,
    FSE_CTable const* CTable_MatchLength, BYTE const* mlCodeTable,
    FSE_CTable const* CTable_OffsetBits, BYTE const* ofCodeTable,
    FSE_CTable const* CTable_LitLength, BYTE const* llCodeTable,
    seqDef const* sequences, size_t nbSeq, int longOffsets)
{
    BIT_CStream_t blockStream;
    FSE_CState_t  stateMatchLength;
    FSE_CState_t  stateOffsetBits;
    FSE_CState_t  stateLitLength;

    CHECK_E(BIT_initCStream(&blockStream, dst, dstCapacity), dstSize_tooSmall); /* not enough space remaining */

    /* first symbols */
    FSE_initCState2(&stateMatchLength, CTable_MatchLength, mlCodeTable[nbSeq-1]);
    FSE_initCState2(&stateOffsetBits,  CTable_OffsetBits,  ofCodeTable[nbSeq-1]);
    FSE_initCState2(&stateLitLength,   CTable_LitLength,   llCodeTable[nbSeq-1]);
    BIT_addBits(&blockStream, sequences[nbSeq-1].litLength, LL_bits[llCodeTable[nbSeq-1]]);
    if (MEM_32bits()) BIT_flushBits(&blockStream);
    BIT_addBits(&blockStream, sequences[nbSeq-1].matchLength, ML_bits[mlCodeTable[nbSeq-1]]);
    if (MEM_32bits()) BIT_flushBits(&blockStream);
    if (longOffsets) {
        U32 const ofBits = ofCodeTable[nbSeq-1];
        int const extraBits = ofBits - MIN(ofBits, STREAM_ACCUMULATOR_MIN-1);
        if (extraBits) {
            BIT_addBits(&blockStream, sequences[nbSeq-1].offset, extraBits);
            BIT_flushBits(&blockStream);
        }
        BIT_addBits(&blockStream, sequences[nbSeq-1].offset >> extraBits,
                    ofBits - extraBits);
    } else {
        BIT_addBits(&blockStream, sequences[nbSeq-1].offset, ofCodeTable[nbSeq-1]);
    }
    BIT_flushBits(&blockStream);

    {   size_t n;
        for (n=nbSeq-2 ; n<nbSeq ; n--) {      /* intentional underflow */
            BYTE const llCode = llCodeTable[n];
            BYTE const ofCode = ofCodeTable[n];
            BYTE const mlCode = mlCodeTable[n];
            U32  const llBits = LL_bits[llCode];
            U32  const ofBits = ofCode;                                     /* 32b*/  /* 64b*/
            U32  const mlBits = ML_bits[mlCode];
                                                                            /* (7)*/  /* (7)*/
            FSE_encodeSymbol(&blockStream, &stateOffsetBits, ofCode);       /* 15 */  /* 15 */
            FSE_encodeSymbol(&blockStream, &stateMatchLength, mlCode);      /* 24 */  /* 24 */
            if (MEM_32bits()) BIT_flushBits(&blockStream);                  /* (7)*/
            FSE_encodeSymbol(&blockStream, &stateLitLength, llCode);        /* 16 */  /* 33 */
            if (MEM_32bits() || (ofBits+mlBits+llBits >= 64-7-(LLFSELog+MLFSELog+OffFSELog)))
                BIT_flushBits(&blockStream);                                /* (7)*/
            BIT_addBits(&blockStream, sequences[n].litLength, llBits);
            if (MEM_32bits() && ((llBits+mlBits)>24)) BIT_flushBits(&blockStream);
            BIT_addBits(&blockStream, sequences[n].matchLength, mlBits);
            if (MEM_32bits() || (ofBits+mlBits+llBits > 56)) BIT_flushBits(&blockStream);
            if (longOffsets) {
                int const extraBits = ofBits - MIN(ofBits, STREAM_ACCUMULATOR_MIN-1);
                if (extraBits) {
                    BIT_addBits(&blockStream, sequences[n].offset, extraBits);
                    BIT_flushBits(&blockStream);                            /* (7)*/
                }
                BIT_addBits(&blockStream, sequences[n].offset >> extraBits,
                            ofBits - extraBits);                            /* 31 */
            } else {
                BIT_addBits(&blockStream, sequences[n].offset, ofBits);     /* 31 */
            }
            BIT_flushBits(&blockStream);                                    /* (7)*/
    }   }

    FSE_flushCState(&blockStream, &stateMatchLength);
    FSE_flushCState(&blockStream, &stateOffsetBits);
    FSE_flushCState(&blockStream, &stateLitLength);

    {   size_t const streamSize = BIT_closeCStream(&blockStream);
        if (streamSize==0) return ERROR(dstSize_tooSmall);   /* not enough space */
        return streamSize;
    }
}

MEM_STATIC size_t ZSTD_compressSequences_internal(seqStore_t* seqStorePtr,
                              ZSTD_entropyCTables_t* entropy,
                              ZSTD_compressionParameters const* cParams,
                              void* dst, size_t dstCapacity)
{
    const int longOffsets = cParams->windowLog > STREAM_ACCUMULATOR_MIN;
    U32 count[MaxSeq+1];
    FSE_CTable* CTable_LitLength = entropy->litlengthCTable;
    FSE_CTable* CTable_OffsetBits = entropy->offcodeCTable;
    FSE_CTable* CTable_MatchLength = entropy->matchlengthCTable;
    U32 LLtype, Offtype, MLtype;   /* compressed, raw or rle */
    const seqDef* const sequences = seqStorePtr->sequencesStart;
    const BYTE* const ofCodeTable = seqStorePtr->ofCode;
    const BYTE* const llCodeTable = seqStorePtr->llCode;
    const BYTE* const mlCodeTable = seqStorePtr->mlCode;
    BYTE* const ostart = (BYTE*)dst;
    BYTE* const oend = ostart + dstCapacity;
    BYTE* op = ostart;
    size_t const nbSeq = seqStorePtr->sequences - seqStorePtr->sequencesStart;
    BYTE* seqHead;

    ZSTD_STATIC_ASSERT(sizeof(entropy->workspace) >= (1<<MAX(MLFSELog,LLFSELog)));

    /* Compress literals */
    {   const BYTE* const literals = seqStorePtr->litStart;
        size_t const litSize = seqStorePtr->lit - literals;
        size_t const cSize = ZSTD_compressLiterals(
                entropy, cParams->strategy, op, dstCapacity, literals, litSize);
        if (ZSTD_isError(cSize))
          return cSize;
        op += cSize;
    }

    /* Sequences Header */
    if ((oend-op) < 3 /*max nbSeq Size*/ + 1 /*seqHead */) return ERROR(dstSize_tooSmall);
    if (nbSeq < 0x7F) *op++ = (BYTE)nbSeq;
    else if (nbSeq < LONGNBSEQ) op[0] = (BYTE)((nbSeq>>8) + 0x80), op[1] = (BYTE)nbSeq, op+=2;
    else op[0]=0xFF, MEM_writeLE16(op+1, (U16)(nbSeq - LONGNBSEQ)), op+=3;
    if (nbSeq==0) return op - ostart;

    /* seqHead : flags for FSE encoding type */
    seqHead = op++;

    /* convert length/distances into codes */
    ZSTD_seqToCodes(seqStorePtr);
    /* CTable for Literal Lengths */
    {   U32 max = MaxLL;
        size_t const mostFrequent = FSE_countFast_wksp(count, &max, llCodeTable, nbSeq, entropy->workspace);
        LLtype = ZSTD_selectEncodingType(&entropy->litlength_repeatMode, mostFrequent, nbSeq, LL_defaultNormLog);
        {   size_t const countSize = ZSTD_buildCTable(op, oend - op, CTable_LitLength, LLFSELog, (symbolEncodingType_e)LLtype,
                    count, max, llCodeTable, nbSeq, LL_defaultNorm, LL_defaultNormLog, MaxLL,
                    entropy->workspace, sizeof(entropy->workspace));
            if (ZSTD_isError(countSize)) return countSize;
            op += countSize;
    }   }
    /* CTable for Offsets */
    {   U32 max = MaxOff;
        size_t const mostFrequent = FSE_countFast_wksp(count, &max, ofCodeTable, nbSeq, entropy->workspace);
        Offtype = ZSTD_selectEncodingType(&entropy->offcode_repeatMode, mostFrequent, nbSeq, OF_defaultNormLog);
        {   size_t const countSize = ZSTD_buildCTable(op, oend - op, CTable_OffsetBits, OffFSELog, (symbolEncodingType_e)Offtype,
                    count, max, ofCodeTable, nbSeq, OF_defaultNorm, OF_defaultNormLog, MaxOff,
                    entropy->workspace, sizeof(entropy->workspace));
            if (ZSTD_isError(countSize)) return countSize;
            op += countSize;
    }   }
    /* CTable for MatchLengths */
    {   U32 max = MaxML;
        size_t const mostFrequent = FSE_countFast_wksp(count, &max, mlCodeTable, nbSeq, entropy->workspace);
        MLtype = ZSTD_selectEncodingType(&entropy->matchlength_repeatMode, mostFrequent, nbSeq, ML_defaultNormLog);
        {   size_t const countSize = ZSTD_buildCTable(op, oend - op, CTable_MatchLength, MLFSELog, (symbolEncodingType_e)MLtype,
                    count, max, mlCodeTable, nbSeq, ML_defaultNorm, ML_defaultNormLog, MaxML,
                    entropy->workspace, sizeof(entropy->workspace));
            if (ZSTD_isError(countSize)) return countSize;
            op += countSize;
    }   }

    *seqHead = (BYTE)((LLtype<<6) + (Offtype<<4) + (MLtype<<2));

    {   size_t const streamSize = ZSTD_encodeSequences(op, oend - op,
                CTable_MatchLength, mlCodeTable,
                CTable_OffsetBits, ofCodeTable,
                CTable_LitLength, llCodeTable,
                sequences, nbSeq, longOffsets);
        if (ZSTD_isError(streamSize)) return streamSize;
        op += streamSize;
    }

    return op - ostart;
}

MEM_STATIC size_t ZSTD_compressSequences(seqStore_t* seqStorePtr,
                              ZSTD_entropyCTables_t* entropy,
                              ZSTD_compressionParameters const* cParams,
                              void* dst, size_t dstCapacity,
                              size_t srcSize)
{
    size_t const cSize = ZSTD_compressSequences_internal(seqStorePtr, entropy, cParams,
                                                         dst, dstCapacity);
    size_t const minGain = ZSTD_minGain(srcSize);
    size_t const maxCSize = srcSize - minGain;
    /* If the srcSize <= dstCapacity, then there is enough space to write a
     * raw uncompressed block. Since we ran out of space, the block must not
     * be compressible, so fall back to a raw uncompressed block.
     */
    int const uncompressibleError = cSize == ERROR(dstSize_tooSmall) && srcSize <= dstCapacity;

    if (ZSTD_isError(cSize) && !uncompressibleError)
        return cSize;
    /* Check compressibility */
    if (cSize >= maxCSize || uncompressibleError) {
        entropy->hufCTable_repeatMode = HUF_repeat_none;
        entropy->offcode_repeatMode = FSE_repeat_none;
        entropy->matchlength_repeatMode = FSE_repeat_none;
        entropy->litlength_repeatMode = FSE_repeat_none;
        return 0;
    }
    assert(!ZSTD_isError(cSize));

    /* confirm repcodes */
    { int i; for (i=0; i<ZSTD_REP_NUM; i++) seqStorePtr->rep[i] = seqStorePtr->repToConfirm[i]; }
    return cSize;
}


<<<<<<< HEAD
/*! ZSTD_storeSeq() :
    Store a sequence (literal length, literals, offset code and match length code) into seqStore_t.
    `offsetCode` : distance to match, or 0 == repCode.
    `matchCode` : matchLength - MINMATCH
*/
MEM_STATIC void ZSTD_storeSeq(seqStore_t* seqStorePtr, size_t litLength, const void* literals, U32 offsetCode, size_t matchCode)
{
#if defined(ZSTD_DEBUG) && (ZSTD_DEBUG >= 6)
    static const BYTE* g_start = NULL;
    U32 const pos = (U32)((const BYTE*)literals - g_start);
    if (g_start==NULL) g_start = (const BYTE*)literals;
    if ((pos > 0) && (pos < 1000000000))
        DEBUGLOG(6, "Cpos %6u :%5u literals & match %3u bytes at distance %6u",
               pos, (U32)litLength, (U32)matchCode+MINMATCH, (U32)offsetCode);
#endif
    /* copy Literals */
    assert(seqStorePtr->lit + litLength <= seqStorePtr->litStart + 128 KB);
    ZSTD_wildcopy(seqStorePtr->lit, literals, litLength);
    seqStorePtr->lit += litLength;

    /* literal Length */
    if (litLength>0xFFFF) {
        seqStorePtr->longLengthID = 1;
        seqStorePtr->longLengthPos = (U32)(seqStorePtr->sequences - seqStorePtr->sequencesStart);
    }
    seqStorePtr->sequences[0].litLength = (U16)litLength;

    /* match offset */
    seqStorePtr->sequences[0].offset = offsetCode + 1;

    /* match Length */
    if (matchCode>0xFFFF) {
        seqStorePtr->longLengthID = 2;
        seqStorePtr->longLengthPos = (U32)(seqStorePtr->sequences - seqStorePtr->sequencesStart);
    }
    seqStorePtr->sequences[0].matchLength = (U16)matchCode;

    seqStorePtr->sequences++;
}


/*-*************************************
*  Match length counter
***************************************/
static unsigned ZSTD_NbCommonBytes (register size_t val)
{
    if (MEM_isLittleEndian()) {
        if (MEM_64bits()) {
#       if defined(_MSC_VER) && defined(_WIN64)
            unsigned long r = 0;
            _BitScanForward64( &r, (U64)val );
            return (unsigned)(r>>3);
#       elif defined(__GNUC__) && (__GNUC__ >= 3)
            return (__builtin_ctzll((U64)val) >> 3);
#       else
            static const int DeBruijnBytePos[64] = { 0, 0, 0, 0, 0, 1, 1, 2,
                                                     0, 3, 1, 3, 1, 4, 2, 7,
                                                     0, 2, 3, 6, 1, 5, 3, 5,
                                                     1, 3, 4, 4, 2, 5, 6, 7,
                                                     7, 0, 1, 2, 3, 3, 4, 6,
                                                     2, 6, 5, 5, 3, 4, 5, 6,
                                                     7, 1, 2, 4, 6, 4, 4, 5,
                                                     7, 2, 6, 5, 7, 6, 7, 7 };
            return DeBruijnBytePos[((U64)((val & -(long long)val) * 0x0218A392CDABBD3FULL)) >> 58];
#       endif
        } else { /* 32 bits */
#       if defined(_MSC_VER)
            unsigned long r=0;
            _BitScanForward( &r, (U32)val );
            return (unsigned)(r>>3);
#       elif defined(__GNUC__) && (__GNUC__ >= 3)
            return (__builtin_ctz((U32)val) >> 3);
#       else
            static const int DeBruijnBytePos[32] = { 0, 0, 3, 0, 3, 1, 3, 0,
                                                     3, 2, 2, 1, 3, 2, 0, 1,
                                                     3, 3, 1, 2, 2, 2, 2, 0,
                                                     3, 1, 2, 0, 1, 0, 1, 1 };
            return DeBruijnBytePos[((U32)((val & -(S32)val) * 0x077CB531U)) >> 27];
#       endif
        }
    } else {  /* Big Endian CPU */
        if (MEM_64bits()) {
#       if defined(_MSC_VER) && defined(_WIN64)
            unsigned long r = 0;
            _BitScanReverse64( &r, val );
            return (unsigned)(r>>3);
#       elif defined(__GNUC__) && (__GNUC__ >= 3)
            return (__builtin_clzll(val) >> 3);
#       else
            unsigned r;
            const unsigned n32 = sizeof(size_t)*4;   /* calculate this way due to compiler complaining in 32-bits mode */
            if (!(val>>n32)) { r=4; } else { r=0; val>>=n32; }
            if (!(val>>16)) { r+=2; val>>=8; } else { val>>=24; }
            r += (!val);
            return r;
#       endif
        } else { /* 32 bits */
#       if defined(_MSC_VER)
            unsigned long r = 0;
            _BitScanReverse( &r, (unsigned long)val );
            return (unsigned)(r>>3);
#       elif defined(__GNUC__) && (__GNUC__ >= 3)
            return (__builtin_clz((U32)val) >> 3);
#       else
            unsigned r;
            if (!(val>>16)) { r=2; val>>=8; } else { r=0; val>>=24; }
            r += (!val);
            return r;
#       endif
    }   }
}


static size_t ZSTD_count(const BYTE* pIn, const BYTE* pMatch, const BYTE* const pInLimit)
{
    const BYTE* const pStart = pIn;
    const BYTE* const pInLoopLimit = pInLimit - (sizeof(size_t)-1);

    while (pIn < pInLoopLimit) {
        size_t const diff = MEM_readST(pMatch) ^ MEM_readST(pIn);
        if (!diff) { pIn+=sizeof(size_t); pMatch+=sizeof(size_t); continue; }
        pIn += ZSTD_NbCommonBytes(diff);
        return (size_t)(pIn - pStart);
    }
    if (MEM_64bits()) if ((pIn<(pInLimit-3)) && (MEM_read32(pMatch) == MEM_read32(pIn))) { pIn+=4; pMatch+=4; }
    if ((pIn<(pInLimit-1)) && (MEM_read16(pMatch) == MEM_read16(pIn))) { pIn+=2; pMatch+=2; }
    if ((pIn<pInLimit) && (*pMatch == *pIn)) pIn++;
    return (size_t)(pIn - pStart);
}

/** ZSTD_count_2segments() :
*   can count match length with `ip` & `match` in 2 different segments.
*   convention : on reaching mEnd, match count continue starting from iStart
*/
static size_t ZSTD_count_2segments(const BYTE* ip, const BYTE* match, const BYTE* iEnd, const BYTE* mEnd, const BYTE* iStart)
{
    const BYTE* const vEnd = MIN( ip + (mEnd - match), iEnd);
    size_t const matchLength = ZSTD_count(ip, match, vEnd);
    if (match + matchLength != mEnd) return matchLength;
    return matchLength + ZSTD_count(ip+matchLength, iStart, iEnd);
}


/*-*************************************
*  Hashes
***************************************/
static const U32 prime3bytes = 506832829U;
static U32    ZSTD_hash3(U32 u, U32 h) { return ((u << (32-24)) * prime3bytes)  >> (32-h) ; }
MEM_STATIC size_t ZSTD_hash3Ptr(const void* ptr, U32 h) { return ZSTD_hash3(MEM_readLE32(ptr), h); } /* only in zstd_opt.h */

static const U32 prime4bytes = 2654435761U;
static U32    ZSTD_hash4(U32 u, U32 h) { return (u * prime4bytes) >> (32-h) ; }
static size_t ZSTD_hash4Ptr(const void* ptr, U32 h) { return ZSTD_hash4(MEM_read32(ptr), h); }

static const U64 prime5bytes = 889523592379ULL;
static size_t ZSTD_hash5(U64 u, U32 h) { return (size_t)(((u  << (64-40)) * prime5bytes) >> (64-h)) ; }
static size_t ZSTD_hash5Ptr(const void* p, U32 h) { return ZSTD_hash5(MEM_readLE64(p), h); }

static const U64 prime6bytes = 227718039650203ULL;
static size_t ZSTD_hash6(U64 u, U32 h) { return (size_t)(((u  << (64-48)) * prime6bytes) >> (64-h)) ; }
static size_t ZSTD_hash6Ptr(const void* p, U32 h) { return ZSTD_hash6(MEM_readLE64(p), h); }

static const U64 prime7bytes = 58295818150454627ULL;
static size_t ZSTD_hash7(U64 u, U32 h) { return (size_t)(((u  << (64-56)) * prime7bytes) >> (64-h)) ; }
static size_t ZSTD_hash7Ptr(const void* p, U32 h) { return ZSTD_hash7(MEM_readLE64(p), h); }

static const U64 prime8bytes = 0xCF1BBCDCB7A56463ULL;
static size_t ZSTD_hash8(U64 u, U32 h) { return (size_t)(((u) * prime8bytes) >> (64-h)) ; }
static size_t ZSTD_hash8Ptr(const void* p, U32 h) { return ZSTD_hash8(MEM_readLE64(p), h); }

static size_t ZSTD_hashPtr(const void* p, U32 hBits, U32 mls)
{
    switch(mls)
    {
    default:
    case 4: return ZSTD_hash4Ptr(p, hBits);
    case 5: return ZSTD_hash5Ptr(p, hBits);
    case 6: return ZSTD_hash6Ptr(p, hBits);
    case 7: return ZSTD_hash7Ptr(p, hBits);
    case 8: return ZSTD_hash8Ptr(p, hBits);
    }
}


/*-*************************************
*  Fast Scan
***************************************/
static void ZSTD_fillHashTable (ZSTD_CCtx* zc, const void* end, const U32 mls)
{
    U32* const hashTable = zc->hashTable;
    U32  const hBits = zc->appliedParams.cParams.hashLog;
    const BYTE* const base = zc->base;
    const BYTE* ip = base + zc->nextToUpdate;
    const BYTE* const iend = ((const BYTE*)end) - HASH_READ_SIZE;
    const size_t fastHashFillStep = 3;

    while(ip <= iend) {
        hashTable[ZSTD_hashPtr(ip, hBits, mls)] = (U32)(ip - base);
        ip += fastHashFillStep;
    }
}


FORCE_INLINE_TEMPLATE
size_t ZSTD_compressBlock_fast_generic(ZSTD_CCtx* cctx,
                                       const void* src, size_t srcSize,
                                       const U32 mls)
{
    U32* const hashTable = cctx->hashTable;
    U32  const hBits = cctx->appliedParams.cParams.hashLog;
    seqStore_t* seqStorePtr = &(cctx->seqStore);
    const BYTE* const base = cctx->base;
    const BYTE* const istart = (const BYTE*)src;
    const BYTE* ip = istart;
    const BYTE* anchor = istart;
    const U32   lowestIndex = cctx->dictLimit;
    const BYTE* const lowest = base + lowestIndex;
    const BYTE* const iend = istart + srcSize;
    const BYTE* const ilimit = iend - HASH_READ_SIZE;
    U32 offset_1=seqStorePtr->rep[0], offset_2=seqStorePtr->rep[1];
    U32 offsetSaved = 0;

    /* init */
    ip += (ip==lowest);
    {   U32 const maxRep = (U32)(ip-lowest);
        if (offset_2 > maxRep) offsetSaved = offset_2, offset_2 = 0;
        if (offset_1 > maxRep) offsetSaved = offset_1, offset_1 = 0;
    }

    /* Main Search Loop */
    while (ip < ilimit) {   /* < instead of <=, because repcode check at (ip+1) */
        size_t mLength;
        size_t const h = ZSTD_hashPtr(ip, hBits, mls);
        U32 const current = (U32)(ip-base);
        U32 const matchIndex = hashTable[h];
        const BYTE* match = base + matchIndex;
        hashTable[h] = current;   /* update hash table */

        if ((offset_1 > 0) & (MEM_read32(ip+1-offset_1) == MEM_read32(ip+1))) {
            mLength = ZSTD_count(ip+1+4, ip+1+4-offset_1, iend) + 4;
            ip++;
            ZSTD_storeSeq(seqStorePtr, ip-anchor, anchor, 0, mLength-MINMATCH);
        } else {
            U32 offset;
            if ( (matchIndex <= lowestIndex) || (MEM_read32(match) != MEM_read32(ip)) ) {
                ip += ((ip-anchor) >> g_searchStrength) + 1;
                continue;
            }
            mLength = ZSTD_count(ip+4, match+4, iend) + 4;
            offset = (U32)(ip-match);
            while (((ip>anchor) & (match>lowest)) && (ip[-1] == match[-1])) { ip--; match--; mLength++; } /* catch up */
            offset_2 = offset_1;
            offset_1 = offset;

            ZSTD_storeSeq(seqStorePtr, ip-anchor, anchor, offset + ZSTD_REP_MOVE, mLength-MINMATCH);
        }

        /* match found */
        ip += mLength;
        anchor = ip;

        if (ip <= ilimit) {
            /* Fill Table */
            hashTable[ZSTD_hashPtr(base+current+2, hBits, mls)] = current+2;  /* here because current+2 could be > iend-8 */
            hashTable[ZSTD_hashPtr(ip-2, hBits, mls)] = (U32)(ip-2-base);
            /* check immediate repcode */
            while ( (ip <= ilimit)
                 && ( (offset_2>0)
                 & (MEM_read32(ip) == MEM_read32(ip - offset_2)) )) {
                /* store sequence */
                size_t const rLength = ZSTD_count(ip+4, ip+4-offset_2, iend) + 4;
                { U32 const tmpOff = offset_2; offset_2 = offset_1; offset_1 = tmpOff; }  /* swap offset_2 <=> offset_1 */
                hashTable[ZSTD_hashPtr(ip, hBits, mls)] = (U32)(ip-base);
                ZSTD_storeSeq(seqStorePtr, 0, anchor, 0, rLength-MINMATCH);
                ip += rLength;
                anchor = ip;
                continue;   /* faster when present ... (?) */
    }   }   }

    /* save reps for next block */
    seqStorePtr->repToConfirm[0] = offset_1 ? offset_1 : offsetSaved;
    seqStorePtr->repToConfirm[1] = offset_2 ? offset_2 : offsetSaved;

    /* Return the last literals size */
    return iend - anchor;
}

static size_t ZSTD_compressBlock_fast(ZSTD_CCtx* ctx,
                       const void* src, size_t srcSize)
{
    const U32 mls = ctx->appliedParams.cParams.searchLength;
    switch(mls)
    {
    default: /* includes case 3 */
    case 4 :
        return ZSTD_compressBlock_fast_generic(ctx, src, srcSize, 4);
    case 5 :
        return ZSTD_compressBlock_fast_generic(ctx, src, srcSize, 5);
    case 6 :
        return ZSTD_compressBlock_fast_generic(ctx, src, srcSize, 6);
    case 7 :
        return ZSTD_compressBlock_fast_generic(ctx, src, srcSize, 7);
    }
}


static size_t ZSTD_compressBlock_fast_extDict_generic(
                                 ZSTD_CCtx* ctx,
                                 const void* src, size_t srcSize,
                                 const U32 mls)
{
    U32* hashTable = ctx->hashTable;
    const U32 hBits = ctx->appliedParams.cParams.hashLog;
    seqStore_t* seqStorePtr = &(ctx->seqStore);
    const BYTE* const base = ctx->base;
    const BYTE* const dictBase = ctx->dictBase;
    const BYTE* const istart = (const BYTE*)src;
    const BYTE* ip = istart;
    const BYTE* anchor = istart;
    const U32   lowestIndex = ctx->lowLimit;
    const BYTE* const dictStart = dictBase + lowestIndex;
    const U32   dictLimit = ctx->dictLimit;
    const BYTE* const lowPrefixPtr = base + dictLimit;
    const BYTE* const dictEnd = dictBase + dictLimit;
    const BYTE* const iend = istart + srcSize;
    const BYTE* const ilimit = iend - 8;
    U32 offset_1=seqStorePtr->rep[0], offset_2=seqStorePtr->rep[1];

    /* Search Loop */
    while (ip < ilimit) {  /* < instead of <=, because (ip+1) */
        const size_t h = ZSTD_hashPtr(ip, hBits, mls);
        const U32 matchIndex = hashTable[h];
        const BYTE* matchBase = matchIndex < dictLimit ? dictBase : base;
        const BYTE* match = matchBase + matchIndex;
        const U32 current = (U32)(ip-base);
        const U32 repIndex = current + 1 - offset_1;   /* offset_1 expected <= current +1 */
        const BYTE* repBase = repIndex < dictLimit ? dictBase : base;
        const BYTE* repMatch = repBase + repIndex;
        size_t mLength;
        hashTable[h] = current;   /* update hash table */

        if ( (((U32)((dictLimit-1) - repIndex) >= 3) /* intentional underflow */ & (repIndex > lowestIndex))
           && (MEM_read32(repMatch) == MEM_read32(ip+1)) ) {
            const BYTE* repMatchEnd = repIndex < dictLimit ? dictEnd : iend;
            mLength = ZSTD_count_2segments(ip+1+4, repMatch+4, iend, repMatchEnd, lowPrefixPtr) + 4;
            ip++;
            ZSTD_storeSeq(seqStorePtr, ip-anchor, anchor, 0, mLength-MINMATCH);
        } else {
            if ( (matchIndex < lowestIndex) ||
                 (MEM_read32(match) != MEM_read32(ip)) ) {
                ip += ((ip-anchor) >> g_searchStrength) + 1;
                continue;
            }
            {   const BYTE* matchEnd = matchIndex < dictLimit ? dictEnd : iend;
                const BYTE* lowMatchPtr = matchIndex < dictLimit ? dictStart : lowPrefixPtr;
                U32 offset;
                mLength = ZSTD_count_2segments(ip+4, match+4, iend, matchEnd, lowPrefixPtr) + 4;
                while (((ip>anchor) & (match>lowMatchPtr)) && (ip[-1] == match[-1])) { ip--; match--; mLength++; }   /* catch up */
                offset = current - matchIndex;
                offset_2 = offset_1;
                offset_1 = offset;
                ZSTD_storeSeq(seqStorePtr, ip-anchor, anchor, offset + ZSTD_REP_MOVE, mLength-MINMATCH);
        }   }

        /* found a match : store it */
        ip += mLength;
        anchor = ip;

        if (ip <= ilimit) {
            /* Fill Table */
            hashTable[ZSTD_hashPtr(base+current+2, hBits, mls)] = current+2;
            hashTable[ZSTD_hashPtr(ip-2, hBits, mls)] = (U32)(ip-2-base);
            /* check immediate repcode */
            while (ip <= ilimit) {
                U32 const current2 = (U32)(ip-base);
                U32 const repIndex2 = current2 - offset_2;
                const BYTE* repMatch2 = repIndex2 < dictLimit ? dictBase + repIndex2 : base + repIndex2;
                if ( (((U32)((dictLimit-1) - repIndex2) >= 3) & (repIndex2 > lowestIndex))  /* intentional overflow */
                   && (MEM_read32(repMatch2) == MEM_read32(ip)) ) {
                    const BYTE* const repEnd2 = repIndex2 < dictLimit ? dictEnd : iend;
                    size_t const repLength2 = ZSTD_count_2segments(ip+4, repMatch2+4, iend, repEnd2, lowPrefixPtr) + 4;
                    U32 tmpOffset = offset_2; offset_2 = offset_1; offset_1 = tmpOffset;   /* swap offset_2 <=> offset_1 */
                    ZSTD_storeSeq(seqStorePtr, 0, anchor, 0, repLength2-MINMATCH);
                    hashTable[ZSTD_hashPtr(ip, hBits, mls)] = current2;
                    ip += repLength2;
                    anchor = ip;
                    continue;
                }
                break;
    }   }   }

    /* save reps for next block */
    seqStorePtr->repToConfirm[0] = offset_1; seqStorePtr->repToConfirm[1] = offset_2;

    /* Return the last literals size */
    return iend - anchor;
}

static size_t ZSTD_compressBlock_fast_extDict(ZSTD_CCtx* ctx,
                         const void* src, size_t srcSize)
{
    U32 const mls = ctx->appliedParams.cParams.searchLength;
    switch(mls)
    {
    default: /* includes case 3 */
    case 4 :
        return ZSTD_compressBlock_fast_extDict_generic(ctx, src, srcSize, 4);
    case 5 :
        return ZSTD_compressBlock_fast_extDict_generic(ctx, src, srcSize, 5);
    case 6 :
        return ZSTD_compressBlock_fast_extDict_generic(ctx, src, srcSize, 6);
    case 7 :
        return ZSTD_compressBlock_fast_extDict_generic(ctx, src, srcSize, 7);
    }
}


/*-*************************************
*  Double Fast
***************************************/
static void ZSTD_fillDoubleHashTable (ZSTD_CCtx* cctx, const void* end, const U32 mls)
{
    U32* const hashLarge = cctx->hashTable;
    U32  const hBitsL = cctx->appliedParams.cParams.hashLog;
    U32* const hashSmall = cctx->chainTable;
    U32  const hBitsS = cctx->appliedParams.cParams.chainLog;
    const BYTE* const base = cctx->base;
    const BYTE* ip = base + cctx->nextToUpdate;
    const BYTE* const iend = ((const BYTE*)end) - HASH_READ_SIZE;
    const size_t fastHashFillStep = 3;

    while(ip <= iend) {
        hashSmall[ZSTD_hashPtr(ip, hBitsS, mls)] = (U32)(ip - base);
        hashLarge[ZSTD_hashPtr(ip, hBitsL, 8)] = (U32)(ip - base);
        ip += fastHashFillStep;
    }
}


FORCE_INLINE_TEMPLATE
size_t ZSTD_compressBlock_doubleFast_generic(ZSTD_CCtx* cctx,
                                 const void* src, size_t srcSize,
                                 const U32 mls)
{
    U32* const hashLong = cctx->hashTable;
    const U32 hBitsL = cctx->appliedParams.cParams.hashLog;
    U32* const hashSmall = cctx->chainTable;
    const U32 hBitsS = cctx->appliedParams.cParams.chainLog;
    seqStore_t* seqStorePtr = &(cctx->seqStore);
    const BYTE* const base = cctx->base;
    const BYTE* const istart = (const BYTE*)src;
    const BYTE* ip = istart;
    const BYTE* anchor = istart;
    const U32 lowestIndex = cctx->dictLimit;
    const BYTE* const lowest = base + lowestIndex;
    const BYTE* const iend = istart + srcSize;
    const BYTE* const ilimit = iend - HASH_READ_SIZE;
    U32 offset_1=seqStorePtr->rep[0], offset_2=seqStorePtr->rep[1];
    U32 offsetSaved = 0;

    /* init */
    ip += (ip==lowest);
    {   U32 const maxRep = (U32)(ip-lowest);
        if (offset_2 > maxRep) offsetSaved = offset_2, offset_2 = 0;
        if (offset_1 > maxRep) offsetSaved = offset_1, offset_1 = 0;
    }

    /* Main Search Loop */
    while (ip < ilimit) {   /* < instead of <=, because repcode check at (ip+1) */
        size_t mLength;
        size_t const h2 = ZSTD_hashPtr(ip, hBitsL, 8);
        size_t const h = ZSTD_hashPtr(ip, hBitsS, mls);
        U32 const current = (U32)(ip-base);
        U32 const matchIndexL = hashLong[h2];
        U32 const matchIndexS = hashSmall[h];
        const BYTE* matchLong = base + matchIndexL;
        const BYTE* match = base + matchIndexS;
        hashLong[h2] = hashSmall[h] = current;   /* update hash tables */

        assert(offset_1 <= current);   /* supposed guaranteed by construction */
        if ((offset_1 > 0) & (MEM_read32(ip+1-offset_1) == MEM_read32(ip+1))) {
            /* favor repcode */
            mLength = ZSTD_count(ip+1+4, ip+1+4-offset_1, iend) + 4;
            ip++;
            ZSTD_storeSeq(seqStorePtr, ip-anchor, anchor, 0, mLength-MINMATCH);
        } else {
            U32 offset;
            if ( (matchIndexL > lowestIndex) && (MEM_read64(matchLong) == MEM_read64(ip)) ) {
                mLength = ZSTD_count(ip+8, matchLong+8, iend) + 8;
                offset = (U32)(ip-matchLong);
                while (((ip>anchor) & (matchLong>lowest)) && (ip[-1] == matchLong[-1])) { ip--; matchLong--; mLength++; } /* catch up */
            } else if ( (matchIndexS > lowestIndex) && (MEM_read32(match) == MEM_read32(ip)) ) {
                size_t const hl3 = ZSTD_hashPtr(ip+1, hBitsL, 8);
                U32 const matchIndexL3 = hashLong[hl3];
                const BYTE* matchL3 = base + matchIndexL3;
                hashLong[hl3] = current + 1;
                if ( (matchIndexL3 > lowestIndex) && (MEM_read64(matchL3) == MEM_read64(ip+1)) ) {
                    mLength = ZSTD_count(ip+9, matchL3+8, iend) + 8;
                    ip++;
                    offset = (U32)(ip-matchL3);
                    while (((ip>anchor) & (matchL3>lowest)) && (ip[-1] == matchL3[-1])) { ip--; matchL3--; mLength++; } /* catch up */
                } else {
                    mLength = ZSTD_count(ip+4, match+4, iend) + 4;
                    offset = (U32)(ip-match);
                    while (((ip>anchor) & (match>lowest)) && (ip[-1] == match[-1])) { ip--; match--; mLength++; } /* catch up */
                }
            } else {
                ip += ((ip-anchor) >> g_searchStrength) + 1;
                continue;
            }

            offset_2 = offset_1;
            offset_1 = offset;

            ZSTD_storeSeq(seqStorePtr, ip-anchor, anchor, offset + ZSTD_REP_MOVE, mLength-MINMATCH);
        }

        /* match found */
        ip += mLength;
        anchor = ip;

        if (ip <= ilimit) {
            /* Fill Table */
            hashLong[ZSTD_hashPtr(base+current+2, hBitsL, 8)] =
                hashSmall[ZSTD_hashPtr(base+current+2, hBitsS, mls)] = current+2;  /* here because current+2 could be > iend-8 */
            hashLong[ZSTD_hashPtr(ip-2, hBitsL, 8)] =
                hashSmall[ZSTD_hashPtr(ip-2, hBitsS, mls)] = (U32)(ip-2-base);

            /* check immediate repcode */
            while ( (ip <= ilimit)
                 && ( (offset_2>0)
                 & (MEM_read32(ip) == MEM_read32(ip - offset_2)) )) {
                /* store sequence */
                size_t const rLength = ZSTD_count(ip+4, ip+4-offset_2, iend) + 4;
                { U32 const tmpOff = offset_2; offset_2 = offset_1; offset_1 = tmpOff; } /* swap offset_2 <=> offset_1 */
                hashSmall[ZSTD_hashPtr(ip, hBitsS, mls)] = (U32)(ip-base);
                hashLong[ZSTD_hashPtr(ip, hBitsL, 8)] = (U32)(ip-base);
                ZSTD_storeSeq(seqStorePtr, 0, anchor, 0, rLength-MINMATCH);
                ip += rLength;
                anchor = ip;
                continue;   /* faster when present ... (?) */
    }   }   }

    /* save reps for next block */
    seqStorePtr->repToConfirm[0] = offset_1 ? offset_1 : offsetSaved;
    seqStorePtr->repToConfirm[1] = offset_2 ? offset_2 : offsetSaved;

    /* Return the last literals size */
    return iend - anchor;
}


static size_t ZSTD_compressBlock_doubleFast(ZSTD_CCtx* ctx,
                                            const void* src, size_t srcSize)
{
    const U32 mls = ctx->appliedParams.cParams.searchLength;
    switch(mls)
    {
    default: /* includes case 3 */
    case 4 :
        return ZSTD_compressBlock_doubleFast_generic(ctx, src, srcSize, 4);
    case 5 :
        return ZSTD_compressBlock_doubleFast_generic(ctx, src, srcSize, 5);
    case 6 :
        return ZSTD_compressBlock_doubleFast_generic(ctx, src, srcSize, 6);
    case 7 :
        return ZSTD_compressBlock_doubleFast_generic(ctx, src, srcSize, 7);
    }
}


static size_t ZSTD_compressBlock_doubleFast_extDict_generic(
                                 ZSTD_CCtx* ctx,
                                 const void* src, size_t srcSize,
                                 const U32 mls)
{
    U32* const hashLong = ctx->hashTable;
    U32  const hBitsL = ctx->appliedParams.cParams.hashLog;
    U32* const hashSmall = ctx->chainTable;
    U32  const hBitsS = ctx->appliedParams.cParams.chainLog;
    seqStore_t* seqStorePtr = &(ctx->seqStore);
    const BYTE* const base = ctx->base;
    const BYTE* const dictBase = ctx->dictBase;
    const BYTE* const istart = (const BYTE*)src;
    const BYTE* ip = istart;
    const BYTE* anchor = istart;
    const U32   lowestIndex = ctx->lowLimit;
    const BYTE* const dictStart = dictBase + lowestIndex;
    const U32   dictLimit = ctx->dictLimit;
    const BYTE* const lowPrefixPtr = base + dictLimit;
    const BYTE* const dictEnd = dictBase + dictLimit;
    const BYTE* const iend = istart + srcSize;
    const BYTE* const ilimit = iend - 8;
    U32 offset_1=seqStorePtr->rep[0], offset_2=seqStorePtr->rep[1];

    /* Search Loop */
    while (ip < ilimit) {  /* < instead of <=, because (ip+1) */
        const size_t hSmall = ZSTD_hashPtr(ip, hBitsS, mls);
        const U32 matchIndex = hashSmall[hSmall];
        const BYTE* matchBase = matchIndex < dictLimit ? dictBase : base;
        const BYTE* match = matchBase + matchIndex;

        const size_t hLong = ZSTD_hashPtr(ip, hBitsL, 8);
        const U32 matchLongIndex = hashLong[hLong];
        const BYTE* matchLongBase = matchLongIndex < dictLimit ? dictBase : base;
        const BYTE* matchLong = matchLongBase + matchLongIndex;

        const U32 current = (U32)(ip-base);
        const U32 repIndex = current + 1 - offset_1;   /* offset_1 expected <= current +1 */
        const BYTE* repBase = repIndex < dictLimit ? dictBase : base;
        const BYTE* repMatch = repBase + repIndex;
        size_t mLength;
        hashSmall[hSmall] = hashLong[hLong] = current;   /* update hash table */

        if ( (((U32)((dictLimit-1) - repIndex) >= 3) /* intentional underflow */ & (repIndex > lowestIndex))
           && (MEM_read32(repMatch) == MEM_read32(ip+1)) ) {
            const BYTE* repMatchEnd = repIndex < dictLimit ? dictEnd : iend;
            mLength = ZSTD_count_2segments(ip+1+4, repMatch+4, iend, repMatchEnd, lowPrefixPtr) + 4;
            ip++;
            ZSTD_storeSeq(seqStorePtr, ip-anchor, anchor, 0, mLength-MINMATCH);
        } else {
            if ((matchLongIndex > lowestIndex) && (MEM_read64(matchLong) == MEM_read64(ip))) {
                const BYTE* matchEnd = matchLongIndex < dictLimit ? dictEnd : iend;
                const BYTE* lowMatchPtr = matchLongIndex < dictLimit ? dictStart : lowPrefixPtr;
                U32 offset;
                mLength = ZSTD_count_2segments(ip+8, matchLong+8, iend, matchEnd, lowPrefixPtr) + 8;
                offset = current - matchLongIndex;
                while (((ip>anchor) & (matchLong>lowMatchPtr)) && (ip[-1] == matchLong[-1])) { ip--; matchLong--; mLength++; }   /* catch up */
                offset_2 = offset_1;
                offset_1 = offset;
                ZSTD_storeSeq(seqStorePtr, ip-anchor, anchor, offset + ZSTD_REP_MOVE, mLength-MINMATCH);

            } else if ((matchIndex > lowestIndex) && (MEM_read32(match) == MEM_read32(ip))) {
                size_t const h3 = ZSTD_hashPtr(ip+1, hBitsL, 8);
                U32 const matchIndex3 = hashLong[h3];
                const BYTE* const match3Base = matchIndex3 < dictLimit ? dictBase : base;
                const BYTE* match3 = match3Base + matchIndex3;
                U32 offset;
                hashLong[h3] = current + 1;
                if ( (matchIndex3 > lowestIndex) && (MEM_read64(match3) == MEM_read64(ip+1)) ) {
                    const BYTE* matchEnd = matchIndex3 < dictLimit ? dictEnd : iend;
                    const BYTE* lowMatchPtr = matchIndex3 < dictLimit ? dictStart : lowPrefixPtr;
                    mLength = ZSTD_count_2segments(ip+9, match3+8, iend, matchEnd, lowPrefixPtr) + 8;
                    ip++;
                    offset = current+1 - matchIndex3;
                    while (((ip>anchor) & (match3>lowMatchPtr)) && (ip[-1] == match3[-1])) { ip--; match3--; mLength++; } /* catch up */
                } else {
                    const BYTE* matchEnd = matchIndex < dictLimit ? dictEnd : iend;
                    const BYTE* lowMatchPtr = matchIndex < dictLimit ? dictStart : lowPrefixPtr;
                    mLength = ZSTD_count_2segments(ip+4, match+4, iend, matchEnd, lowPrefixPtr) + 4;
                    offset = current - matchIndex;
                    while (((ip>anchor) & (match>lowMatchPtr)) && (ip[-1] == match[-1])) { ip--; match--; mLength++; }   /* catch up */
                }
                offset_2 = offset_1;
                offset_1 = offset;
                ZSTD_storeSeq(seqStorePtr, ip-anchor, anchor, offset + ZSTD_REP_MOVE, mLength-MINMATCH);

            } else {
                ip += ((ip-anchor) >> g_searchStrength) + 1;
                continue;
        }   }

        /* found a match : store it */
        ip += mLength;
        anchor = ip;

        if (ip <= ilimit) {
            /* Fill Table */
            hashSmall[ZSTD_hashPtr(base+current+2, hBitsS, mls)] = current+2;
            hashLong[ZSTD_hashPtr(base+current+2, hBitsL, 8)] = current+2;
            hashSmall[ZSTD_hashPtr(ip-2, hBitsS, mls)] = (U32)(ip-2-base);
            hashLong[ZSTD_hashPtr(ip-2, hBitsL, 8)] = (U32)(ip-2-base);
            /* check immediate repcode */
            while (ip <= ilimit) {
                U32 const current2 = (U32)(ip-base);
                U32 const repIndex2 = current2 - offset_2;
                const BYTE* repMatch2 = repIndex2 < dictLimit ? dictBase + repIndex2 : base + repIndex2;
                if ( (((U32)((dictLimit-1) - repIndex2) >= 3) & (repIndex2 > lowestIndex))  /* intentional overflow */
                   && (MEM_read32(repMatch2) == MEM_read32(ip)) ) {
                    const BYTE* const repEnd2 = repIndex2 < dictLimit ? dictEnd : iend;
                    size_t const repLength2 = ZSTD_count_2segments(ip+4, repMatch2+4, iend, repEnd2, lowPrefixPtr) + 4;
                    U32 tmpOffset = offset_2; offset_2 = offset_1; offset_1 = tmpOffset;   /* swap offset_2 <=> offset_1 */
                    ZSTD_storeSeq(seqStorePtr, 0, anchor, 0, repLength2-MINMATCH);
                    hashSmall[ZSTD_hashPtr(ip, hBitsS, mls)] = current2;
                    hashLong[ZSTD_hashPtr(ip, hBitsL, 8)] = current2;
                    ip += repLength2;
                    anchor = ip;
                    continue;
                }
                break;
    }   }   }

    /* save reps for next block */
    seqStorePtr->repToConfirm[0] = offset_1; seqStorePtr->repToConfirm[1] = offset_2;

    /* Return the last literals size */
    return iend - anchor;
}


static size_t ZSTD_compressBlock_doubleFast_extDict(ZSTD_CCtx* ctx,
                         const void* src, size_t srcSize)
{
    U32 const mls = ctx->appliedParams.cParams.searchLength;
    switch(mls)
    {
    default: /* includes case 3 */
    case 4 :
        return ZSTD_compressBlock_doubleFast_extDict_generic(ctx, src, srcSize, 4);
    case 5 :
        return ZSTD_compressBlock_doubleFast_extDict_generic(ctx, src, srcSize, 5);
    case 6 :
        return ZSTD_compressBlock_doubleFast_extDict_generic(ctx, src, srcSize, 6);
    case 7 :
        return ZSTD_compressBlock_doubleFast_extDict_generic(ctx, src, srcSize, 7);
    }
}


/*-*************************************
*  Binary Tree search
***************************************/
/** ZSTD_insertBt1() : add one or multiple positions to tree.
*   ip : assumed <= iend-8 .
*   @return : nb of positions added */
static U32 ZSTD_insertBt1(ZSTD_CCtx* zc, const BYTE* const ip, const U32 mls, const BYTE* const iend, U32 nbCompares,
                          U32 extDict)
{
    U32*   const hashTable = zc->hashTable;
    U32    const hashLog = zc->appliedParams.cParams.hashLog;
    size_t const h  = ZSTD_hashPtr(ip, hashLog, mls);
    U32*   const bt = zc->chainTable;
    U32    const btLog  = zc->appliedParams.cParams.chainLog - 1;
    U32    const btMask = (1 << btLog) - 1;
    U32 matchIndex = hashTable[h];
    size_t commonLengthSmaller=0, commonLengthLarger=0;
    const BYTE* const base = zc->base;
    const BYTE* const dictBase = zc->dictBase;
    const U32 dictLimit = zc->dictLimit;
    const BYTE* const dictEnd = dictBase + dictLimit;
    const BYTE* const prefixStart = base + dictLimit;
    const BYTE* match;
    const U32 current = (U32)(ip-base);
    const U32 btLow = btMask >= current ? 0 : current - btMask;
    U32* smallerPtr = bt + 2*(current&btMask);
    U32* largerPtr  = smallerPtr + 1;
    U32 dummy32;   /* to be nullified at the end */
    U32 const windowLow = zc->lowLimit;
    U32 matchEndIdx = current+8;
    size_t bestLength = 8;
#ifdef ZSTD_C_PREDICT
    U32 predictedSmall = *(bt + 2*((current-1)&btMask) + 0);
    U32 predictedLarge = *(bt + 2*((current-1)&btMask) + 1);
    predictedSmall += (predictedSmall>0);
    predictedLarge += (predictedLarge>0);
#endif /* ZSTD_C_PREDICT */

    hashTable[h] = current;   /* Update Hash Table */

    while (nbCompares-- && (matchIndex > windowLow)) {
        U32* const nextPtr = bt + 2*(matchIndex & btMask);
        size_t matchLength = MIN(commonLengthSmaller, commonLengthLarger);   /* guaranteed minimum nb of common bytes */

#ifdef ZSTD_C_PREDICT   /* note : can create issues when hlog small <= 11 */
        const U32* predictPtr = bt + 2*((matchIndex-1) & btMask);   /* written this way, as bt is a roll buffer */
        if (matchIndex == predictedSmall) {
            /* no need to check length, result known */
            *smallerPtr = matchIndex;
            if (matchIndex <= btLow) { smallerPtr=&dummy32; break; }   /* beyond tree size, stop the search */
            smallerPtr = nextPtr+1;               /* new "smaller" => larger of match */
            matchIndex = nextPtr[1];              /* new matchIndex larger than previous (closer to current) */
            predictedSmall = predictPtr[1] + (predictPtr[1]>0);
            continue;
        }
        if (matchIndex == predictedLarge) {
            *largerPtr = matchIndex;
            if (matchIndex <= btLow) { largerPtr=&dummy32; break; }   /* beyond tree size, stop the search */
            largerPtr = nextPtr;
            matchIndex = nextPtr[0];
            predictedLarge = predictPtr[0] + (predictPtr[0]>0);
            continue;
        }
#endif
        if ((!extDict) || (matchIndex+matchLength >= dictLimit)) {
            match = base + matchIndex;
            if (match[matchLength] == ip[matchLength])
                matchLength += ZSTD_count(ip+matchLength+1, match+matchLength+1, iend) +1;
        } else {
            match = dictBase + matchIndex;
            matchLength += ZSTD_count_2segments(ip+matchLength, match+matchLength, iend, dictEnd, prefixStart);
            if (matchIndex+matchLength >= dictLimit)
                match = base + matchIndex;   /* to prepare for next usage of match[matchLength] */
        }

        if (matchLength > bestLength) {
            bestLength = matchLength;
            if (matchLength > matchEndIdx - matchIndex)
                matchEndIdx = matchIndex + (U32)matchLength;
        }

        if (ip+matchLength == iend)   /* equal : no way to know if inf or sup */
            break;   /* drop , to guarantee consistency ; miss a bit of compression, but other solutions can corrupt the tree */

        if (match[matchLength] < ip[matchLength]) {  /* necessarily within correct buffer */
            /* match is smaller than current */
            *smallerPtr = matchIndex;             /* update smaller idx */
            commonLengthSmaller = matchLength;    /* all smaller will now have at least this guaranteed common length */
            if (matchIndex <= btLow) { smallerPtr=&dummy32; break; }   /* beyond tree size, stop the search */
            smallerPtr = nextPtr+1;               /* new "smaller" => larger of match */
            matchIndex = nextPtr[1];              /* new matchIndex larger than previous (closer to current) */
        } else {
            /* match is larger than current */
            *largerPtr = matchIndex;
            commonLengthLarger = matchLength;
            if (matchIndex <= btLow) { largerPtr=&dummy32; break; }   /* beyond tree size, stop the search */
            largerPtr = nextPtr;
            matchIndex = nextPtr[0];
    }   }

    *smallerPtr = *largerPtr = 0;
    if (bestLength > 384) return MIN(192, (U32)(bestLength - 384));   /* speed optimization */
    if (matchEndIdx > current + 8) return matchEndIdx - current - 8;
    return 1;
}


static size_t ZSTD_insertBtAndFindBestMatch (
                        ZSTD_CCtx* zc,
                        const BYTE* const ip, const BYTE* const iend,
                        size_t* offsetPtr,
                        U32 nbCompares, const U32 mls,
                        U32 extDict)
{
    U32*   const hashTable = zc->hashTable;
    U32    const hashLog = zc->appliedParams.cParams.hashLog;
    size_t const h  = ZSTD_hashPtr(ip, hashLog, mls);
    U32*   const bt = zc->chainTable;
    U32    const btLog  = zc->appliedParams.cParams.chainLog - 1;
    U32    const btMask = (1 << btLog) - 1;
    U32 matchIndex  = hashTable[h];
    size_t commonLengthSmaller=0, commonLengthLarger=0;
    const BYTE* const base = zc->base;
    const BYTE* const dictBase = zc->dictBase;
    const U32 dictLimit = zc->dictLimit;
    const BYTE* const dictEnd = dictBase + dictLimit;
    const BYTE* const prefixStart = base + dictLimit;
    const U32 current = (U32)(ip-base);
    const U32 btLow = btMask >= current ? 0 : current - btMask;
    const U32 windowLow = zc->lowLimit;
    U32* smallerPtr = bt + 2*(current&btMask);
    U32* largerPtr  = bt + 2*(current&btMask) + 1;
    U32 matchEndIdx = current+8;
    U32 dummy32;   /* to be nullified at the end */
    size_t bestLength = 0;

    hashTable[h] = current;   /* Update Hash Table */

    while (nbCompares-- && (matchIndex > windowLow)) {
        U32* const nextPtr = bt + 2*(matchIndex & btMask);
        size_t matchLength = MIN(commonLengthSmaller, commonLengthLarger);   /* guaranteed minimum nb of common bytes */
        const BYTE* match;

        if ((!extDict) || (matchIndex+matchLength >= dictLimit)) {
            match = base + matchIndex;
            if (match[matchLength] == ip[matchLength])
                matchLength += ZSTD_count(ip+matchLength+1, match+matchLength+1, iend) +1;
        } else {
            match = dictBase + matchIndex;
            matchLength += ZSTD_count_2segments(ip+matchLength, match+matchLength, iend, dictEnd, prefixStart);
            if (matchIndex+matchLength >= dictLimit)
                match = base + matchIndex;   /* to prepare for next usage of match[matchLength] */
        }

        if (matchLength > bestLength) {
            if (matchLength > matchEndIdx - matchIndex)
                matchEndIdx = matchIndex + (U32)matchLength;
            if ( (4*(int)(matchLength-bestLength)) > (int)(ZSTD_highbit32(current-matchIndex+1) - ZSTD_highbit32((U32)offsetPtr[0]+1)) )
                bestLength = matchLength, *offsetPtr = ZSTD_REP_MOVE + current - matchIndex;
            if (ip+matchLength == iend)   /* equal : no way to know if inf or sup */
                break;   /* drop, to guarantee consistency (miss a little bit of compression) */
        }

        if (match[matchLength] < ip[matchLength]) {
            /* match is smaller than current */
            *smallerPtr = matchIndex;             /* update smaller idx */
            commonLengthSmaller = matchLength;    /* all smaller will now have at least this guaranteed common length */
            if (matchIndex <= btLow) { smallerPtr=&dummy32; break; }   /* beyond tree size, stop the search */
            smallerPtr = nextPtr+1;               /* new "smaller" => larger of match */
            matchIndex = nextPtr[1];              /* new matchIndex larger than previous (closer to current) */
        } else {
            /* match is larger than current */
            *largerPtr = matchIndex;
            commonLengthLarger = matchLength;
            if (matchIndex <= btLow) { largerPtr=&dummy32; break; }   /* beyond tree size, stop the search */
            largerPtr = nextPtr;
            matchIndex = nextPtr[0];
    }   }

    *smallerPtr = *largerPtr = 0;

    zc->nextToUpdate = (matchEndIdx > current + 8) ? matchEndIdx - 8 : current+1;
    return bestLength;
}


static void ZSTD_updateTree(ZSTD_CCtx* zc, const BYTE* const ip, const BYTE* const iend, const U32 nbCompares, const U32 mls)
{
    const BYTE* const base = zc->base;
    const U32 target = (U32)(ip - base);
    U32 idx = zc->nextToUpdate;

    while(idx < target)
        idx += ZSTD_insertBt1(zc, base+idx, mls, iend, nbCompares, 0);
}

/** ZSTD_BtFindBestMatch() : Tree updater, providing best match */
static size_t ZSTD_BtFindBestMatch (
                        ZSTD_CCtx* zc,
                        const BYTE* const ip, const BYTE* const iLimit,
                        size_t* offsetPtr,
                        const U32 maxNbAttempts, const U32 mls)
{
    if (ip < zc->base + zc->nextToUpdate) return 0;   /* skipped area */
    ZSTD_updateTree(zc, ip, iLimit, maxNbAttempts, mls);
    return ZSTD_insertBtAndFindBestMatch(zc, ip, iLimit, offsetPtr, maxNbAttempts, mls, 0);
}


static size_t ZSTD_BtFindBestMatch_selectMLS (
                        ZSTD_CCtx* zc,   /* Index table will be updated */
                        const BYTE* ip, const BYTE* const iLimit,
                        size_t* offsetPtr,
                        const U32 maxNbAttempts, const U32 matchLengthSearch)
{
    switch(matchLengthSearch)
    {
    default : /* includes case 3 */
    case 4 : return ZSTD_BtFindBestMatch(zc, ip, iLimit, offsetPtr, maxNbAttempts, 4);
    case 5 : return ZSTD_BtFindBestMatch(zc, ip, iLimit, offsetPtr, maxNbAttempts, 5);
    case 7 :
    case 6 : return ZSTD_BtFindBestMatch(zc, ip, iLimit, offsetPtr, maxNbAttempts, 6);
    }
}


static void ZSTD_updateTree_extDict(ZSTD_CCtx* zc, const BYTE* const ip, const BYTE* const iend, const U32 nbCompares, const U32 mls)
{
    const BYTE* const base = zc->base;
    const U32 target = (U32)(ip - base);
    U32 idx = zc->nextToUpdate;

    while (idx < target) idx += ZSTD_insertBt1(zc, base+idx, mls, iend, nbCompares, 1);
}


/** Tree updater, providing best match */
static size_t ZSTD_BtFindBestMatch_extDict (
                        ZSTD_CCtx* zc,
                        const BYTE* const ip, const BYTE* const iLimit,
                        size_t* offsetPtr,
                        const U32 maxNbAttempts, const U32 mls)
{
    if (ip < zc->base + zc->nextToUpdate) return 0;   /* skipped area */
    ZSTD_updateTree_extDict(zc, ip, iLimit, maxNbAttempts, mls);
    return ZSTD_insertBtAndFindBestMatch(zc, ip, iLimit, offsetPtr, maxNbAttempts, mls, 1);
}


static size_t ZSTD_BtFindBestMatch_selectMLS_extDict (
                        ZSTD_CCtx* zc,   /* Index table will be updated */
                        const BYTE* ip, const BYTE* const iLimit,
                        size_t* offsetPtr,
                        const U32 maxNbAttempts, const U32 matchLengthSearch)
{
    switch(matchLengthSearch)
    {
    default : /* includes case 3 */
    case 4 : return ZSTD_BtFindBestMatch_extDict(zc, ip, iLimit, offsetPtr, maxNbAttempts, 4);
    case 5 : return ZSTD_BtFindBestMatch_extDict(zc, ip, iLimit, offsetPtr, maxNbAttempts, 5);
    case 7 :
    case 6 : return ZSTD_BtFindBestMatch_extDict(zc, ip, iLimit, offsetPtr, maxNbAttempts, 6);
    }
}



/* *********************************
*  Hash Chain
***********************************/
#define NEXT_IN_CHAIN(d, mask)   chainTable[(d) & mask]

/* Update chains up to ip (excluded)
   Assumption : always within prefix (i.e. not within extDict) */
FORCE_INLINE_TEMPLATE
U32 ZSTD_insertAndFindFirstIndex (ZSTD_CCtx* zc, const BYTE* ip, U32 mls)
{
    U32* const hashTable  = zc->hashTable;
    const U32 hashLog = zc->appliedParams.cParams.hashLog;
    U32* const chainTable = zc->chainTable;
    const U32 chainMask = (1 << zc->appliedParams.cParams.chainLog) - 1;
    const BYTE* const base = zc->base;
    const U32 target = (U32)(ip - base);
    U32 idx = zc->nextToUpdate;

    while(idx < target) { /* catch up */
        size_t const h = ZSTD_hashPtr(base+idx, hashLog, mls);
        NEXT_IN_CHAIN(idx, chainMask) = hashTable[h];
        hashTable[h] = idx;
        idx++;
    }

    zc->nextToUpdate = target;
    return hashTable[ZSTD_hashPtr(ip, hashLog, mls)];
}


/* inlining is important to hardwire a hot branch (template emulation) */
FORCE_INLINE_TEMPLATE
size_t ZSTD_HcFindBestMatch_generic (
                        ZSTD_CCtx* zc,   /* Index table will be updated */
                        const BYTE* const ip, const BYTE* const iLimit,
                        size_t* offsetPtr,
                        const U32 maxNbAttempts, const U32 mls, const U32 extDict)
{
    U32* const chainTable = zc->chainTable;
    const U32 chainSize = (1 << zc->appliedParams.cParams.chainLog);
    const U32 chainMask = chainSize-1;
    const BYTE* const base = zc->base;
    const BYTE* const dictBase = zc->dictBase;
    const U32 dictLimit = zc->dictLimit;
    const BYTE* const prefixStart = base + dictLimit;
    const BYTE* const dictEnd = dictBase + dictLimit;
    const U32 lowLimit = zc->lowLimit;
    const U32 current = (U32)(ip-base);
    const U32 minChain = current > chainSize ? current - chainSize : 0;
    int nbAttempts=maxNbAttempts;
    size_t ml=4-1;

    /* HC4 match finder */
    U32 matchIndex = ZSTD_insertAndFindFirstIndex (zc, ip, mls);

    for ( ; (matchIndex>lowLimit) & (nbAttempts>0) ; nbAttempts--) {
        const BYTE* match;
        size_t currentMl=0;
        if ((!extDict) || matchIndex >= dictLimit) {
            match = base + matchIndex;
            if (match[ml] == ip[ml])   /* potentially better */
                currentMl = ZSTD_count(ip, match, iLimit);
        } else {
            match = dictBase + matchIndex;
            if (MEM_read32(match) == MEM_read32(ip))   /* assumption : matchIndex <= dictLimit-4 (by table construction) */
                currentMl = ZSTD_count_2segments(ip+4, match+4, iLimit, dictEnd, prefixStart) + 4;
        }

        /* save best solution */
        if (currentMl > ml) {
            ml = currentMl;
            *offsetPtr = current - matchIndex + ZSTD_REP_MOVE;
            if (ip+currentMl == iLimit) break; /* best possible, avoids read overflow on next attempt */
        }

        if (matchIndex <= minChain) break;
        matchIndex = NEXT_IN_CHAIN(matchIndex, chainMask);
    }

    return ml;
}


FORCE_INLINE_TEMPLATE size_t ZSTD_HcFindBestMatch_selectMLS (
                        ZSTD_CCtx* zc,
                        const BYTE* ip, const BYTE* const iLimit,
                        size_t* offsetPtr,
                        const U32 maxNbAttempts, const U32 matchLengthSearch)
{
    switch(matchLengthSearch)
    {
    default : /* includes case 3 */
    case 4 : return ZSTD_HcFindBestMatch_generic(zc, ip, iLimit, offsetPtr, maxNbAttempts, 4, 0);
    case 5 : return ZSTD_HcFindBestMatch_generic(zc, ip, iLimit, offsetPtr, maxNbAttempts, 5, 0);
    case 7 :
    case 6 : return ZSTD_HcFindBestMatch_generic(zc, ip, iLimit, offsetPtr, maxNbAttempts, 6, 0);
    }
}


FORCE_INLINE_TEMPLATE size_t ZSTD_HcFindBestMatch_extDict_selectMLS (
                        ZSTD_CCtx* zc,
                        const BYTE* ip, const BYTE* const iLimit,
                        size_t* offsetPtr,
                        const U32 maxNbAttempts, const U32 matchLengthSearch)
{
    switch(matchLengthSearch)
    {
    default : /* includes case 3 */
    case 4 : return ZSTD_HcFindBestMatch_generic(zc, ip, iLimit, offsetPtr, maxNbAttempts, 4, 1);
    case 5 : return ZSTD_HcFindBestMatch_generic(zc, ip, iLimit, offsetPtr, maxNbAttempts, 5, 1);
    case 7 :
    case 6 : return ZSTD_HcFindBestMatch_generic(zc, ip, iLimit, offsetPtr, maxNbAttempts, 6, 1);
    }
}


/* *******************************
*  Common parser - lazy strategy
*********************************/
FORCE_INLINE_TEMPLATE
size_t ZSTD_compressBlock_lazy_generic(ZSTD_CCtx* ctx,
                                       const void* src, size_t srcSize,
                                       const U32 searchMethod, const U32 depth)
{
    seqStore_t* seqStorePtr = &(ctx->seqStore);
    const BYTE* const istart = (const BYTE*)src;
    const BYTE* ip = istart;
    const BYTE* anchor = istart;
    const BYTE* const iend = istart + srcSize;
    const BYTE* const ilimit = iend - 8;
    const BYTE* const base = ctx->base + ctx->dictLimit;

    U32 const maxSearches = 1 << ctx->appliedParams.cParams.searchLog;
    U32 const mls = ctx->appliedParams.cParams.searchLength;

    typedef size_t (*searchMax_f)(ZSTD_CCtx* zc, const BYTE* ip, const BYTE* iLimit,
                        size_t* offsetPtr,
                        U32 maxNbAttempts, U32 matchLengthSearch);
    searchMax_f const searchMax = searchMethod ? ZSTD_BtFindBestMatch_selectMLS : ZSTD_HcFindBestMatch_selectMLS;
    U32 offset_1 = seqStorePtr->rep[0], offset_2 = seqStorePtr->rep[1], savedOffset=0;

    /* init */
    ip += (ip==base);
    ctx->nextToUpdate3 = ctx->nextToUpdate;
    {   U32 const maxRep = (U32)(ip-base);
        if (offset_2 > maxRep) savedOffset = offset_2, offset_2 = 0;
        if (offset_1 > maxRep) savedOffset = offset_1, offset_1 = 0;
    }

    /* Match Loop */
    while (ip < ilimit) {
        size_t matchLength=0;
        size_t offset=0;
        const BYTE* start=ip+1;

        /* check repCode */
        if ((offset_1>0) & (MEM_read32(ip+1) == MEM_read32(ip+1 - offset_1))) {
            /* repcode : we take it */
            matchLength = ZSTD_count(ip+1+4, ip+1+4-offset_1, iend) + 4;
            if (depth==0) goto _storeSequence;
        }

        /* first search (depth 0) */
        {   size_t offsetFound = 99999999;
            size_t const ml2 = searchMax(ctx, ip, iend, &offsetFound, maxSearches, mls);
            if (ml2 > matchLength)
                matchLength = ml2, start = ip, offset=offsetFound;
        }

        if (matchLength < 4) {
            ip += ((ip-anchor) >> g_searchStrength) + 1;   /* jump faster over incompressible sections */
            continue;
        }

        /* let's try to find a better solution */
        if (depth>=1)
        while (ip<ilimit) {
            ip ++;
            if ((offset) && ((offset_1>0) & (MEM_read32(ip) == MEM_read32(ip - offset_1)))) {
                size_t const mlRep = ZSTD_count(ip+4, ip+4-offset_1, iend) + 4;
                int const gain2 = (int)(mlRep * 3);
                int const gain1 = (int)(matchLength*3 - ZSTD_highbit32((U32)offset+1) + 1);
                if ((mlRep >= 4) && (gain2 > gain1))
                    matchLength = mlRep, offset = 0, start = ip;
            }
            {   size_t offset2=99999999;
                size_t const ml2 = searchMax(ctx, ip, iend, &offset2, maxSearches, mls);
                int const gain2 = (int)(ml2*4 - ZSTD_highbit32((U32)offset2+1));   /* raw approx */
                int const gain1 = (int)(matchLength*4 - ZSTD_highbit32((U32)offset+1) + 4);
                if ((ml2 >= 4) && (gain2 > gain1)) {
                    matchLength = ml2, offset = offset2, start = ip;
                    continue;   /* search a better one */
            }   }

            /* let's find an even better one */
            if ((depth==2) && (ip<ilimit)) {
                ip ++;
                if ((offset) && ((offset_1>0) & (MEM_read32(ip) == MEM_read32(ip - offset_1)))) {
                    size_t const ml2 = ZSTD_count(ip+4, ip+4-offset_1, iend) + 4;
                    int const gain2 = (int)(ml2 * 4);
                    int const gain1 = (int)(matchLength*4 - ZSTD_highbit32((U32)offset+1) + 1);
                    if ((ml2 >= 4) && (gain2 > gain1))
                        matchLength = ml2, offset = 0, start = ip;
                }
                {   size_t offset2=99999999;
                    size_t const ml2 = searchMax(ctx, ip, iend, &offset2, maxSearches, mls);
                    int const gain2 = (int)(ml2*4 - ZSTD_highbit32((U32)offset2+1));   /* raw approx */
                    int const gain1 = (int)(matchLength*4 - ZSTD_highbit32((U32)offset+1) + 7);
                    if ((ml2 >= 4) && (gain2 > gain1)) {
                        matchLength = ml2, offset = offset2, start = ip;
                        continue;
            }   }   }
            break;  /* nothing found : store previous solution */
        }

        /* NOTE:
         * start[-offset+ZSTD_REP_MOVE-1] is undefined behavior.
         * (-offset+ZSTD_REP_MOVE-1) is unsigned, and is added to start, which
         * overflows the pointer, which is undefined behavior.
         */
        /* catch up */
        if (offset) {
            while ( (start > anchor)
                 && (start > base+offset-ZSTD_REP_MOVE)
                 && (start[-1] == (start-offset+ZSTD_REP_MOVE)[-1]) )  /* only search for offset within prefix */
                { start--; matchLength++; }
            offset_2 = offset_1; offset_1 = (U32)(offset - ZSTD_REP_MOVE);
        }
        /* store sequence */
_storeSequence:
        {   size_t const litLength = start - anchor;
            ZSTD_storeSeq(seqStorePtr, litLength, anchor, (U32)offset, matchLength-MINMATCH);
            anchor = ip = start + matchLength;
        }

        /* check immediate repcode */
        while ( (ip <= ilimit)
             && ((offset_2>0)
             & (MEM_read32(ip) == MEM_read32(ip - offset_2)) )) {
            /* store sequence */
            matchLength = ZSTD_count(ip+4, ip+4-offset_2, iend) + 4;
            offset = offset_2; offset_2 = offset_1; offset_1 = (U32)offset; /* swap repcodes */
            ZSTD_storeSeq(seqStorePtr, 0, anchor, 0, matchLength-MINMATCH);
            ip += matchLength;
            anchor = ip;
            continue;   /* faster when present ... (?) */
    }   }

    /* Save reps for next block */
    seqStorePtr->repToConfirm[0] = offset_1 ? offset_1 : savedOffset;
    seqStorePtr->repToConfirm[1] = offset_2 ? offset_2 : savedOffset;

    /* Return the last literals size */
    return iend - anchor;
}


static size_t ZSTD_compressBlock_btlazy2(ZSTD_CCtx* ctx, const void* src,
                                         size_t srcSize)
{
    return ZSTD_compressBlock_lazy_generic(ctx, src, srcSize, 1, 2);
}

static size_t ZSTD_compressBlock_lazy2(ZSTD_CCtx* ctx, const void* src,
                                       size_t srcSize)
{
    return ZSTD_compressBlock_lazy_generic(ctx, src, srcSize, 0, 2);
}

static size_t ZSTD_compressBlock_lazy(ZSTD_CCtx* ctx, const void* src,
                                      size_t srcSize)
{
    return ZSTD_compressBlock_lazy_generic(ctx, src, srcSize, 0, 1);
}

static size_t ZSTD_compressBlock_greedy(ZSTD_CCtx* ctx, const void* src,
                                        size_t srcSize)
{
    return ZSTD_compressBlock_lazy_generic(ctx, src, srcSize, 0, 0);
}


FORCE_INLINE_TEMPLATE
size_t ZSTD_compressBlock_lazy_extDict_generic(ZSTD_CCtx* ctx,
                                     const void* src, size_t srcSize,
                                     const U32 searchMethod, const U32 depth)
{
    seqStore_t* seqStorePtr = &(ctx->seqStore);
    const BYTE* const istart = (const BYTE*)src;
    const BYTE* ip = istart;
    const BYTE* anchor = istart;
    const BYTE* const iend = istart + srcSize;
    const BYTE* const ilimit = iend - 8;
    const BYTE* const base = ctx->base;
    const U32 dictLimit = ctx->dictLimit;
    const U32 lowestIndex = ctx->lowLimit;
    const BYTE* const prefixStart = base + dictLimit;
    const BYTE* const dictBase = ctx->dictBase;
    const BYTE* const dictEnd  = dictBase + dictLimit;
    const BYTE* const dictStart  = dictBase + ctx->lowLimit;

    const U32 maxSearches = 1 << ctx->appliedParams.cParams.searchLog;
    const U32 mls = ctx->appliedParams.cParams.searchLength;

    typedef size_t (*searchMax_f)(ZSTD_CCtx* zc, const BYTE* ip, const BYTE* iLimit,
                        size_t* offsetPtr,
                        U32 maxNbAttempts, U32 matchLengthSearch);
    searchMax_f searchMax = searchMethod ? ZSTD_BtFindBestMatch_selectMLS_extDict : ZSTD_HcFindBestMatch_extDict_selectMLS;

    U32 offset_1 = seqStorePtr->rep[0], offset_2 = seqStorePtr->rep[1];

    /* init */
    ctx->nextToUpdate3 = ctx->nextToUpdate;
    ip += (ip == prefixStart);

    /* Match Loop */
    while (ip < ilimit) {
        size_t matchLength=0;
        size_t offset=0;
        const BYTE* start=ip+1;
        U32 current = (U32)(ip-base);

        /* check repCode */
        {   const U32 repIndex = (U32)(current+1 - offset_1);
            const BYTE* const repBase = repIndex < dictLimit ? dictBase : base;
            const BYTE* const repMatch = repBase + repIndex;
            if (((U32)((dictLimit-1) - repIndex) >= 3) & (repIndex > lowestIndex))   /* intentional overflow */
            if (MEM_read32(ip+1) == MEM_read32(repMatch)) {
                /* repcode detected we should take it */
                const BYTE* const repEnd = repIndex < dictLimit ? dictEnd : iend;
                matchLength = ZSTD_count_2segments(ip+1+4, repMatch+4, iend, repEnd, prefixStart) + 4;
                if (depth==0) goto _storeSequence;
        }   }

        /* first search (depth 0) */
        {   size_t offsetFound = 99999999;
            size_t const ml2 = searchMax(ctx, ip, iend, &offsetFound, maxSearches, mls);
            if (ml2 > matchLength)
                matchLength = ml2, start = ip, offset=offsetFound;
        }

         if (matchLength < 4) {
            ip += ((ip-anchor) >> g_searchStrength) + 1;   /* jump faster over incompressible sections */
            continue;
        }

        /* let's try to find a better solution */
        if (depth>=1)
        while (ip<ilimit) {
            ip++;
            current++;
            /* check repCode */
            if (offset) {
                const U32 repIndex = (U32)(current - offset_1);
                const BYTE* const repBase = repIndex < dictLimit ? dictBase : base;
                const BYTE* const repMatch = repBase + repIndex;
                if (((U32)((dictLimit-1) - repIndex) >= 3) & (repIndex > lowestIndex))  /* intentional overflow */
                if (MEM_read32(ip) == MEM_read32(repMatch)) {
                    /* repcode detected */
                    const BYTE* const repEnd = repIndex < dictLimit ? dictEnd : iend;
                    size_t const repLength = ZSTD_count_2segments(ip+4, repMatch+4, iend, repEnd, prefixStart) + 4;
                    int const gain2 = (int)(repLength * 3);
                    int const gain1 = (int)(matchLength*3 - ZSTD_highbit32((U32)offset+1) + 1);
                    if ((repLength >= 4) && (gain2 > gain1))
                        matchLength = repLength, offset = 0, start = ip;
            }   }

            /* search match, depth 1 */
            {   size_t offset2=99999999;
                size_t const ml2 = searchMax(ctx, ip, iend, &offset2, maxSearches, mls);
                int const gain2 = (int)(ml2*4 - ZSTD_highbit32((U32)offset2+1));   /* raw approx */
                int const gain1 = (int)(matchLength*4 - ZSTD_highbit32((U32)offset+1) + 4);
                if ((ml2 >= 4) && (gain2 > gain1)) {
                    matchLength = ml2, offset = offset2, start = ip;
                    continue;   /* search a better one */
            }   }

            /* let's find an even better one */
            if ((depth==2) && (ip<ilimit)) {
                ip ++;
                current++;
                /* check repCode */
                if (offset) {
                    const U32 repIndex = (U32)(current - offset_1);
                    const BYTE* const repBase = repIndex < dictLimit ? dictBase : base;
                    const BYTE* const repMatch = repBase + repIndex;
                    if (((U32)((dictLimit-1) - repIndex) >= 3) & (repIndex > lowestIndex))  /* intentional overflow */
                    if (MEM_read32(ip) == MEM_read32(repMatch)) {
                        /* repcode detected */
                        const BYTE* const repEnd = repIndex < dictLimit ? dictEnd : iend;
                        size_t const repLength = ZSTD_count_2segments(ip+4, repMatch+4, iend, repEnd, prefixStart) + 4;
                        int const gain2 = (int)(repLength * 4);
                        int const gain1 = (int)(matchLength*4 - ZSTD_highbit32((U32)offset+1) + 1);
                        if ((repLength >= 4) && (gain2 > gain1))
                            matchLength = repLength, offset = 0, start = ip;
                }   }

                /* search match, depth 2 */
                {   size_t offset2=99999999;
                    size_t const ml2 = searchMax(ctx, ip, iend, &offset2, maxSearches, mls);
                    int const gain2 = (int)(ml2*4 - ZSTD_highbit32((U32)offset2+1));   /* raw approx */
                    int const gain1 = (int)(matchLength*4 - ZSTD_highbit32((U32)offset+1) + 7);
                    if ((ml2 >= 4) && (gain2 > gain1)) {
                        matchLength = ml2, offset = offset2, start = ip;
                        continue;
            }   }   }
            break;  /* nothing found : store previous solution */
        }

        /* catch up */
        if (offset) {
            U32 const matchIndex = (U32)((start-base) - (offset - ZSTD_REP_MOVE));
            const BYTE* match = (matchIndex < dictLimit) ? dictBase + matchIndex : base + matchIndex;
            const BYTE* const mStart = (matchIndex < dictLimit) ? dictStart : prefixStart;
            while ((start>anchor) && (match>mStart) && (start[-1] == match[-1])) { start--; match--; matchLength++; }  /* catch up */
            offset_2 = offset_1; offset_1 = (U32)(offset - ZSTD_REP_MOVE);
        }

        /* store sequence */
_storeSequence:
        {   size_t const litLength = start - anchor;
            ZSTD_storeSeq(seqStorePtr, litLength, anchor, (U32)offset, matchLength-MINMATCH);
            anchor = ip = start + matchLength;
        }

        /* check immediate repcode */
        while (ip <= ilimit) {
            const U32 repIndex = (U32)((ip-base) - offset_2);
            const BYTE* const repBase = repIndex < dictLimit ? dictBase : base;
            const BYTE* const repMatch = repBase + repIndex;
            if (((U32)((dictLimit-1) - repIndex) >= 3) & (repIndex > lowestIndex))  /* intentional overflow */
            if (MEM_read32(ip) == MEM_read32(repMatch)) {
                /* repcode detected we should take it */
                const BYTE* const repEnd = repIndex < dictLimit ? dictEnd : iend;
                matchLength = ZSTD_count_2segments(ip+4, repMatch+4, iend, repEnd, prefixStart) + 4;
                offset = offset_2; offset_2 = offset_1; offset_1 = (U32)offset;   /* swap offset history */
                ZSTD_storeSeq(seqStorePtr, 0, anchor, 0, matchLength-MINMATCH);
                ip += matchLength;
                anchor = ip;
                continue;   /* faster when present ... (?) */
            }
            break;
    }   }

    /* Save reps for next block */
    seqStorePtr->repToConfirm[0] = offset_1; seqStorePtr->repToConfirm[1] = offset_2;

    /* Return the last literals size */
    return iend - anchor;
}


size_t ZSTD_compressBlock_greedy_extDict(ZSTD_CCtx* ctx, const void* src, size_t srcSize)
{
    return ZSTD_compressBlock_lazy_extDict_generic(ctx, src, srcSize, 0, 0);
}

static size_t ZSTD_compressBlock_lazy_extDict(ZSTD_CCtx* ctx, const void* src, size_t srcSize)
{
    return ZSTD_compressBlock_lazy_extDict_generic(ctx, src, srcSize, 0, 1);
}

static size_t ZSTD_compressBlock_lazy2_extDict(ZSTD_CCtx* ctx, const void* src, size_t srcSize)
{
    return ZSTD_compressBlock_lazy_extDict_generic(ctx, src, srcSize, 0, 2);
}

static size_t ZSTD_compressBlock_btlazy2_extDict(ZSTD_CCtx* ctx, const void* src, size_t srcSize)
{
    return ZSTD_compressBlock_lazy_extDict_generic(ctx, src, srcSize, 1, 2);
}


/* The optimal parser */
#include "zstd_opt.h"

static size_t ZSTD_compressBlock_btopt(ZSTD_CCtx* ctx, const void* src, size_t srcSize)
{
#ifdef ZSTD_OPT_H_91842398743
    return ZSTD_compressBlock_opt_generic(ctx, src, srcSize, 0);
#else
    (void)ctx; (void)src; (void)srcSize;
    return 0;
#endif
}

static size_t ZSTD_compressBlock_btultra(ZSTD_CCtx* ctx, const void* src, size_t srcSize)
{
#ifdef ZSTD_OPT_H_91842398743
    return ZSTD_compressBlock_opt_generic(ctx, src, srcSize, 1);
#else
    (void)ctx; (void)src; (void)srcSize;
    return 0;
#endif
}

static size_t ZSTD_compressBlock_btopt_extDict(ZSTD_CCtx* ctx, const void* src, size_t srcSize)
{
#ifdef ZSTD_OPT_H_91842398743
    return ZSTD_compressBlock_opt_extDict_generic(ctx, src, srcSize, 0);
#else
    (void)ctx; (void)src; (void)srcSize;
    return 0;
#endif
}

static size_t ZSTD_compressBlock_btultra_extDict(ZSTD_CCtx* ctx, const void* src, size_t srcSize)
{
#ifdef ZSTD_OPT_H_91842398743
    return ZSTD_compressBlock_opt_extDict_generic(ctx, src, srcSize, 1);
#else
    (void)ctx; (void)src; (void)srcSize;
    return 0;
#endif
}

=======
>>>>>>> e6b0945c
/* ZSTD_selectBlockCompressor() :
 * assumption : strat is a valid strategy */
typedef size_t (*ZSTD_blockCompressor) (ZSTD_CCtx* ctx, const void* src, size_t srcSize);
static ZSTD_blockCompressor ZSTD_selectBlockCompressor(ZSTD_strategy strat, int extDict)
{
    static const ZSTD_blockCompressor blockCompressor[2][(unsigned)ZSTD_btultra+1] = {
        { ZSTD_compressBlock_fast  /* default for 0 */,
          ZSTD_compressBlock_fast, ZSTD_compressBlock_doubleFast, ZSTD_compressBlock_greedy,
          ZSTD_compressBlock_lazy, ZSTD_compressBlock_lazy2, ZSTD_compressBlock_btlazy2,
          ZSTD_compressBlock_btopt, ZSTD_compressBlock_btultra },
        { ZSTD_compressBlock_fast_extDict  /* default for 0 */,
          ZSTD_compressBlock_fast_extDict, ZSTD_compressBlock_doubleFast_extDict, ZSTD_compressBlock_greedy_extDict,
          ZSTD_compressBlock_lazy_extDict,ZSTD_compressBlock_lazy2_extDict, ZSTD_compressBlock_btlazy2_extDict,
          ZSTD_compressBlock_btopt_extDict, ZSTD_compressBlock_btultra_extDict }
    };
    ZSTD_STATIC_ASSERT((unsigned)ZSTD_fast == 1);
    assert((U32)strat >= (U32)ZSTD_fast);
    assert((U32)strat <= (U32)ZSTD_btultra);

    return blockCompressor[extDict!=0][(U32)strat];
}

/*-*************************************
*  Long distance matching
***************************************/

/** ZSTD_ldm_getSmallHash() :
 *  numBits should be <= 32
 *  If numBits==0, returns 0.
 *  @return : the most significant numBits of value. */
static U32 ZSTD_ldm_getSmallHash(U64 value, U32 numBits)
{
    assert(numBits <= 32);
    return numBits == 0 ? 0 : (U32)(value >> (64 - numBits));
}

/** ZSTD_ldm_getChecksum() :
 *  numBitsToDiscard should be <= 32
 *  @return : the next most significant 32 bits after numBitsToDiscard */
static U32 ZSTD_ldm_getChecksum(U64 hash, U32 numBitsToDiscard)
{
    assert(numBitsToDiscard <= 32);
    return (hash >> (64 - 32 - numBitsToDiscard)) & 0xFFFFFFFF;
}

/** ZSTD_ldm_getTag() ;
 *  Given the hash, returns the most significant numTagBits bits
 *  after (32 + hbits) bits.
 *
 *  If there are not enough bits remaining, return the last
 *  numTagBits bits. */
static U32 ZSTD_ldm_getTag(U64 hash, U32 hbits, U32 numTagBits)
{
    assert(numTagBits <= 32 && hbits <= 32);
    if (32 - hbits < numTagBits) {
        return hash & ((1 << numTagBits) - 1);
    } else {
        return (hash >> (32 - hbits - numTagBits)) & ((1 << numTagBits) - 1);
    }
}

/** ZSTD_ldm_getBucket() :
 *  Returns a pointer to the start of the bucket associated with hash. */
static ldmEntry_t* ZSTD_ldm_getBucket(
        ldmState_t* ldmState, size_t hash, ldmParams_t const ldmParams)
{
    return ldmState->hashTable + (hash << ldmParams.bucketSizeLog);
}

/** ZSTD_ldm_insertEntry() :
 *  Insert the entry with corresponding hash into the hash table */
static void ZSTD_ldm_insertEntry(ldmState_t* ldmState,
                                 size_t const hash, const ldmEntry_t entry,
                                 ldmParams_t const ldmParams)
{
    BYTE* const bucketOffsets = ldmState->bucketOffsets;
    *(ZSTD_ldm_getBucket(ldmState, hash, ldmParams) + bucketOffsets[hash]) = entry;
    bucketOffsets[hash]++;
    bucketOffsets[hash] &= (1 << ldmParams.bucketSizeLog) - 1;
}

/** ZSTD_ldm_makeEntryAndInsertByTag() :
 *
 *  Gets the small hash, checksum, and tag from the rollingHash.
 *
 *  If the tag matches (1 << ldmParams.hashEveryLog)-1, then
 *  creates an ldmEntry from the offset, and inserts it into the hash table.
 *
 *  hBits is the length of the small hash, which is the most significant hBits
 *  of rollingHash. The checksum is the next 32 most significant bits, followed
 *  by ldmParams.hashEveryLog bits that make up the tag. */
static void ZSTD_ldm_makeEntryAndInsertByTag(ldmState_t* ldmState,
                                             U64 const rollingHash,
                                             U32 const hBits,
                                             U32 const offset,
                                             ldmParams_t const ldmParams)
{
    U32 const tag = ZSTD_ldm_getTag(rollingHash, hBits, ldmParams.hashEveryLog);
    U32 const tagMask = (1 << ldmParams.hashEveryLog) - 1;
    if (tag == tagMask) {
        U32 const hash = ZSTD_ldm_getSmallHash(rollingHash, hBits);
        U32 const checksum = ZSTD_ldm_getChecksum(rollingHash, hBits);
        ldmEntry_t entry;
        entry.offset = offset;
        entry.checksum = checksum;
        ZSTD_ldm_insertEntry(ldmState, hash, entry, ldmParams);
    }
}

/** ZSTD_ldm_getRollingHash() :
 *  Get a 64-bit hash using the first len bytes from buf.
 *
 *  Giving bytes s = s_1, s_2, ... s_k, the hash is defined to be
 *  H(s) = s_1*(a^(k-1)) + s_2*(a^(k-2)) + ... + s_k*(a^0)
 *
 *  where the constant a is defined to be prime8bytes.
 *
 *  The implementation adds an offset to each byte, so
 *  H(s) = (s_1 + HASH_CHAR_OFFSET)*(a^(k-1)) + ... */
static U64 ZSTD_ldm_getRollingHash(const BYTE* buf, U32 len)
{
    U64 ret = 0;
    U32 i;
    for (i = 0; i < len; i++) {
        ret *= prime8bytes;
        ret += buf[i] + LDM_HASH_CHAR_OFFSET;
    }
    return ret;
}

/** ZSTD_ldm_ipow() :
 *  Return base^exp. */
static U64 ZSTD_ldm_ipow(U64 base, U64 exp)
{
    U64 ret = 1;
    while (exp) {
        if (exp & 1) { ret *= base; }
        exp >>= 1;
        base *= base;
    }
    return ret;
}

static U64 ZSTD_ldm_getHashPower(U32 minMatchLength) {
    assert(minMatchLength >= ZSTD_LDM_MINMATCH_MIN);
    return ZSTD_ldm_ipow(prime8bytes, minMatchLength - 1);
}

/** ZSTD_ldm_updateHash() :
 *  Updates hash by removing toRemove and adding toAdd. */
static U64 ZSTD_ldm_updateHash(U64 hash, BYTE toRemove, BYTE toAdd, U64 hashPower)
{
    hash -= ((toRemove + LDM_HASH_CHAR_OFFSET) * hashPower);
    hash *= prime8bytes;
    hash += toAdd + LDM_HASH_CHAR_OFFSET;
    return hash;
}

/** ZSTD_ldm_countBackwardsMatch() :
 *  Returns the number of bytes that match backwards before pIn and pMatch.
 *
 *  We count only bytes where pMatch >= pBase and pIn >= pAnchor. */
static size_t ZSTD_ldm_countBackwardsMatch(
            const BYTE* pIn, const BYTE* pAnchor,
            const BYTE* pMatch, const BYTE* pBase)
{
    size_t matchLength = 0;
    while (pIn > pAnchor && pMatch > pBase && pIn[-1] == pMatch[-1]) {
        pIn--;
        pMatch--;
        matchLength++;
    }
    return matchLength;
}

/** ZSTD_ldm_fillFastTables() :
 *
 *  Fills the relevant tables for the ZSTD_fast and ZSTD_dfast strategies.
 *  This is similar to ZSTD_loadDictionaryContent.
 *
 *  The tables for the other strategies are filled within their
 *  block compressors. */
static size_t ZSTD_ldm_fillFastTables(ZSTD_CCtx* zc, const void* end)
{
    const BYTE* const iend = (const BYTE*)end;
    const U32 mls = zc->appliedParams.cParams.searchLength;

    switch(zc->appliedParams.cParams.strategy)
    {
    case ZSTD_fast:
        ZSTD_fillHashTable(zc, iend, mls);
        zc->nextToUpdate = (U32)(iend - zc->base);
        break;

    case ZSTD_dfast:
        ZSTD_fillDoubleHashTable(zc, iend, mls);
        zc->nextToUpdate = (U32)(iend - zc->base);
        break;

    case ZSTD_greedy:
    case ZSTD_lazy:
    case ZSTD_lazy2:
    case ZSTD_btlazy2:
    case ZSTD_btopt:
    case ZSTD_btultra:
        break;
    default:
        assert(0);  /* not possible : not a valid strategy id */
    }

    return 0;
}

/** ZSTD_ldm_fillLdmHashTable() :
 *
 *  Fills hashTable from (lastHashed + 1) to iend (non-inclusive).
 *  lastHash is the rolling hash that corresponds to lastHashed.
 *
 *  Returns the rolling hash corresponding to position iend-1. */
static U64 ZSTD_ldm_fillLdmHashTable(ldmState_t* state,
                                     U64 lastHash, const BYTE* lastHashed,
                                     const BYTE* iend, const BYTE* base,
                                     U32 hBits, ldmParams_t const ldmParams)
{
    U64 rollingHash = lastHash;
    const BYTE* cur = lastHashed + 1;

    while (cur < iend) {
        rollingHash = ZSTD_ldm_updateHash(rollingHash, cur[-1],
                                          cur[ldmParams.minMatchLength-1],
                                          state->hashPower);
        ZSTD_ldm_makeEntryAndInsertByTag(state,
                                         rollingHash, hBits,
                                         (U32)(cur - base), ldmParams);
        ++cur;
    }
    return rollingHash;
}


/** ZSTD_ldm_limitTableUpdate() :
 *
 *  Sets cctx->nextToUpdate to a position corresponding closer to anchor
 *  if it is far way
 *  (after a long match, only update tables a limited amount). */
static void ZSTD_ldm_limitTableUpdate(ZSTD_CCtx* cctx, const BYTE* anchor)
{
    U32 const current = (U32)(anchor - cctx->base);
    if (current > cctx->nextToUpdate + 1024) {
        cctx->nextToUpdate =
            current - MIN(512, current - cctx->nextToUpdate - 1024);
    }
}

/** ZSTD_compressBlock_ldm_generic() :
 *
 *  This is a block compressor intended for long distance matching.
 *
 *  The function searches for matches of length at least
 *  ldmParams.minMatchLength using a hash table in cctx->ldmState.
 *  Matches can be at a distance of up to cParams.windowLog.
 *
 *  Upon finding a match, the unmatched literals are compressed using a
 *  ZSTD_blockCompressor (depending on the strategy in the compression
 *  parameters), which stores the matched sequences. The "long distance"
 *  match is then stored with the remaining literals from the
 *  ZSTD_blockCompressor. */
FORCE_INLINE_TEMPLATE
size_t ZSTD_compressBlock_ldm_generic(ZSTD_CCtx* cctx,
                                      const void* src, size_t srcSize)
{
    ldmState_t* const ldmState = &(cctx->ldmState);
    const ldmParams_t ldmParams = cctx->appliedParams.ldmParams;
    const U64 hashPower = ldmState->hashPower;
    const U32 hBits = ldmParams.hashLog - ldmParams.bucketSizeLog;
    const U32 ldmBucketSize = (1 << ldmParams.bucketSizeLog);
    const U32 ldmTagMask = (1 << ldmParams.hashEveryLog) - 1;
    seqStore_t* const seqStorePtr = &(cctx->seqStore);
    const BYTE* const base = cctx->base;
    const BYTE* const istart = (const BYTE*)src;
    const BYTE* ip = istart;
    const BYTE* anchor = istart;
    const U32   lowestIndex = cctx->dictLimit;
    const BYTE* const lowest = base + lowestIndex;
    const BYTE* const iend = istart + srcSize;
    const BYTE* const ilimit = iend - ldmParams.minMatchLength;

    const ZSTD_blockCompressor blockCompressor =
        ZSTD_selectBlockCompressor(cctx->appliedParams.cParams.strategy, 0);
    U32* const repToConfirm = seqStorePtr->repToConfirm;
    U32 savedRep[ZSTD_REP_NUM];
    U64 rollingHash = 0;
    const BYTE* lastHashed = NULL;
    size_t i, lastLiterals;

    /* Save seqStorePtr->rep and copy repToConfirm */
    for (i = 0; i < ZSTD_REP_NUM; i++)
        savedRep[i] = repToConfirm[i] = seqStorePtr->rep[i];

    /* Main Search Loop */
    while (ip < ilimit) {   /* < instead of <=, because repcode check at (ip+1) */
        size_t mLength;
        U32 const current = (U32)(ip - base);
        size_t forwardMatchLength = 0, backwardMatchLength = 0;
        ldmEntry_t* bestEntry = NULL;
        if (ip != istart) {
            rollingHash = ZSTD_ldm_updateHash(rollingHash, lastHashed[0],
                                              lastHashed[ldmParams.minMatchLength],
                                              hashPower);
        } else {
            rollingHash = ZSTD_ldm_getRollingHash(ip, ldmParams.minMatchLength);
        }
        lastHashed = ip;

        /* Do not insert and do not look for a match */
        if (ZSTD_ldm_getTag(rollingHash, hBits, ldmParams.hashEveryLog) !=
                ldmTagMask) {
           ip++;
           continue;
        }

        /* Get the best entry and compute the match lengths */
        {
            ldmEntry_t* const bucket =
                ZSTD_ldm_getBucket(ldmState,
                                   ZSTD_ldm_getSmallHash(rollingHash, hBits),
                                   ldmParams);
            ldmEntry_t* cur;
            size_t bestMatchLength = 0;
            U32 const checksum = ZSTD_ldm_getChecksum(rollingHash, hBits);

            for (cur = bucket; cur < bucket + ldmBucketSize; ++cur) {
                const BYTE* const pMatch = cur->offset + base;
                size_t curForwardMatchLength, curBackwardMatchLength,
                       curTotalMatchLength;
                if (cur->checksum != checksum || cur->offset <= lowestIndex) {
                    continue;
                }

                curForwardMatchLength = ZSTD_count(ip, pMatch, iend);
                if (curForwardMatchLength < ldmParams.minMatchLength) {
                    continue;
                }
                curBackwardMatchLength = ZSTD_ldm_countBackwardsMatch(
                                             ip, anchor, pMatch, lowest);
                curTotalMatchLength = curForwardMatchLength +
                                      curBackwardMatchLength;

                if (curTotalMatchLength > bestMatchLength) {
                    bestMatchLength = curTotalMatchLength;
                    forwardMatchLength = curForwardMatchLength;
                    backwardMatchLength = curBackwardMatchLength;
                    bestEntry = cur;
                }
            }
        }

        /* No match found -- continue searching */
        if (bestEntry == NULL) {
            ZSTD_ldm_makeEntryAndInsertByTag(ldmState, rollingHash,
                                             hBits, current,
                                             ldmParams);
            ip++;
            continue;
        }

        /* Match found */
        mLength = forwardMatchLength + backwardMatchLength;
        ip -= backwardMatchLength;

        /* Call the block compressor on the remaining literals */
        {
            U32 const matchIndex = bestEntry->offset;
            const BYTE* const match = base + matchIndex - backwardMatchLength;
            U32 const offset = (U32)(ip - match);

            /* Overwrite rep codes */
            for (i = 0; i < ZSTD_REP_NUM; i++)
                seqStorePtr->rep[i] = repToConfirm[i];

            /* Fill tables for block compressor */
            ZSTD_ldm_limitTableUpdate(cctx, anchor);
            ZSTD_ldm_fillFastTables(cctx, anchor);

            /* Call block compressor and get remaining literals */
            lastLiterals = blockCompressor(cctx, anchor, ip - anchor);
            cctx->nextToUpdate = (U32)(ip - base);

            /* Update repToConfirm with the new offset */
            for (i = ZSTD_REP_NUM - 1; i > 0; i--)
                repToConfirm[i] = repToConfirm[i-1];
            repToConfirm[0] = offset;

            /* Store the sequence with the leftover literals */
            ZSTD_storeSeq(seqStorePtr, lastLiterals, ip - lastLiterals,
                          offset + ZSTD_REP_MOVE, mLength - MINMATCH);
        }

        /* Insert the current entry into the hash table */
        ZSTD_ldm_makeEntryAndInsertByTag(ldmState, rollingHash, hBits,
                                         (U32)(lastHashed - base),
                                         ldmParams);

        assert(ip + backwardMatchLength == lastHashed);

        /* Fill the hash table from lastHashed+1 to ip+mLength*/
        /* Heuristic: don't need to fill the entire table at end of block */
        if (ip + mLength < ilimit) {
            rollingHash = ZSTD_ldm_fillLdmHashTable(
                              ldmState, rollingHash, lastHashed,
                              ip + mLength, base, hBits, ldmParams);
            lastHashed = ip + mLength - 1;
        }
        ip += mLength;
        anchor = ip;
        /* Check immediate repcode */
        while ( (ip < ilimit)
             && ( (repToConfirm[1] > 0) && (repToConfirm[1] <= (U32)(ip-lowest))
             && (MEM_read32(ip) == MEM_read32(ip - repToConfirm[1])) )) {

            size_t const rLength = ZSTD_count(ip+4, ip+4-repToConfirm[1],
                                              iend) + 4;
            /* Swap repToConfirm[1] <=> repToConfirm[0] */
            {
                U32 const tmpOff = repToConfirm[1];
                repToConfirm[1] = repToConfirm[0];
                repToConfirm[0] = tmpOff;
            }

            ZSTD_storeSeq(seqStorePtr, 0, anchor, 0, rLength-MINMATCH);

            /* Fill the  hash table from lastHashed+1 to ip+rLength*/
            if (ip + rLength < ilimit) {
                rollingHash = ZSTD_ldm_fillLdmHashTable(
                                ldmState, rollingHash, lastHashed,
                                ip + rLength, base, hBits, ldmParams);
                lastHashed = ip + rLength - 1;
            }
            ip += rLength;
            anchor = ip;
        }
    }

    /* Overwrite rep */
    for (i = 0; i < ZSTD_REP_NUM; i++)
        seqStorePtr->rep[i] = repToConfirm[i];

    ZSTD_ldm_limitTableUpdate(cctx, anchor);
    ZSTD_ldm_fillFastTables(cctx, anchor);

    lastLiterals = blockCompressor(cctx, anchor, iend - anchor);
    cctx->nextToUpdate = (U32)(iend - base);

    /* Restore seqStorePtr->rep */
    for (i = 0; i < ZSTD_REP_NUM; i++)
        seqStorePtr->rep[i] = savedRep[i];

    /* Return the last literals size */
    return lastLiterals;
}

static size_t ZSTD_compressBlock_ldm(ZSTD_CCtx* ctx,
                                     const void* src, size_t srcSize)
{
    return ZSTD_compressBlock_ldm_generic(ctx, src, srcSize);
}

static size_t ZSTD_compressBlock_ldm_extDict_generic(
                                 ZSTD_CCtx* ctx,
                                 const void* src, size_t srcSize)
{
    ldmState_t* const ldmState = &(ctx->ldmState);
    const ldmParams_t ldmParams = ctx->appliedParams.ldmParams;
    const U64 hashPower = ldmState->hashPower;
    const U32 hBits = ldmParams.hashLog - ldmParams.bucketSizeLog;
    const U32 ldmBucketSize = (1 << ldmParams.bucketSizeLog);
    const U32 ldmTagMask = (1 << ldmParams.hashEveryLog) - 1;
    seqStore_t* const seqStorePtr = &(ctx->seqStore);
    const BYTE* const base = ctx->base;
    const BYTE* const dictBase = ctx->dictBase;
    const BYTE* const istart = (const BYTE*)src;
    const BYTE* ip = istart;
    const BYTE* anchor = istart;
    const U32   lowestIndex = ctx->lowLimit;
    const BYTE* const dictStart = dictBase + lowestIndex;
    const U32   dictLimit = ctx->dictLimit;
    const BYTE* const lowPrefixPtr = base + dictLimit;
    const BYTE* const dictEnd = dictBase + dictLimit;
    const BYTE* const iend = istart + srcSize;
    const BYTE* const ilimit = iend - ldmParams.minMatchLength;

    const ZSTD_blockCompressor blockCompressor =
        ZSTD_selectBlockCompressor(ctx->appliedParams.cParams.strategy, 1);
    U32* const repToConfirm = seqStorePtr->repToConfirm;
    U32 savedRep[ZSTD_REP_NUM];
    U64 rollingHash = 0;
    const BYTE* lastHashed = NULL;
    size_t i, lastLiterals;

    /* Save seqStorePtr->rep and copy repToConfirm */
    for (i = 0; i < ZSTD_REP_NUM; i++) {
        savedRep[i] = repToConfirm[i] = seqStorePtr->rep[i];
    }

    /* Search Loop */
    while (ip < ilimit) {  /* < instead of <=, because (ip+1) */
        size_t mLength;
        const U32 current = (U32)(ip-base);
        size_t forwardMatchLength = 0, backwardMatchLength = 0;
        ldmEntry_t* bestEntry = NULL;
        if (ip != istart) {
          rollingHash = ZSTD_ldm_updateHash(rollingHash, lastHashed[0],
                                       lastHashed[ldmParams.minMatchLength],
                                       hashPower);
        } else {
            rollingHash = ZSTD_ldm_getRollingHash(ip, ldmParams.minMatchLength);
        }
        lastHashed = ip;

        if (ZSTD_ldm_getTag(rollingHash, hBits, ldmParams.hashEveryLog) !=
                ldmTagMask) {
            /* Don't insert and don't look for a match */
           ip++;
           continue;
        }

        /* Get the best entry and compute the match lengths */
        {
            ldmEntry_t* const bucket =
                ZSTD_ldm_getBucket(ldmState,
                                   ZSTD_ldm_getSmallHash(rollingHash, hBits),
                                   ldmParams);
            ldmEntry_t* cur;
            size_t bestMatchLength = 0;
            U32 const checksum = ZSTD_ldm_getChecksum(rollingHash, hBits);

            for (cur = bucket; cur < bucket + ldmBucketSize; ++cur) {
                const BYTE* const curMatchBase =
                    cur->offset < dictLimit ? dictBase : base;
                const BYTE* const pMatch = curMatchBase + cur->offset;
                const BYTE* const matchEnd =
                    cur->offset < dictLimit ? dictEnd : iend;
                const BYTE* const lowMatchPtr =
                    cur->offset < dictLimit ? dictStart : lowPrefixPtr;
                size_t curForwardMatchLength, curBackwardMatchLength,
                       curTotalMatchLength;

                if (cur->checksum != checksum || cur->offset <= lowestIndex) {
                    continue;
                }

                curForwardMatchLength = ZSTD_count_2segments(
                                            ip, pMatch, iend,
                                            matchEnd, lowPrefixPtr);
                if (curForwardMatchLength < ldmParams.minMatchLength) {
                    continue;
                }
                curBackwardMatchLength = ZSTD_ldm_countBackwardsMatch(
                                             ip, anchor, pMatch, lowMatchPtr);
                curTotalMatchLength = curForwardMatchLength +
                                      curBackwardMatchLength;

                if (curTotalMatchLength > bestMatchLength) {
                    bestMatchLength = curTotalMatchLength;
                    forwardMatchLength = curForwardMatchLength;
                    backwardMatchLength = curBackwardMatchLength;
                    bestEntry = cur;
                }
            }
        }

        /* No match found -- continue searching */
        if (bestEntry == NULL) {
            ZSTD_ldm_makeEntryAndInsertByTag(ldmState, rollingHash, hBits,
                                             (U32)(lastHashed - base),
                                             ldmParams);
            ip++;
            continue;
        }

        /* Match found */
        mLength = forwardMatchLength + backwardMatchLength;
        ip -= backwardMatchLength;

        /* Call the block compressor on the remaining literals */
        {
            /* ip = current - backwardMatchLength
             * The match is at (bestEntry->offset - backwardMatchLength) */
            U32 const matchIndex = bestEntry->offset;
            U32 const offset = current - matchIndex;

            /* Overwrite rep codes */
            for (i = 0; i < ZSTD_REP_NUM; i++)
                seqStorePtr->rep[i] = repToConfirm[i];

            /* Fill the hash table for the block compressor */
            ZSTD_ldm_limitTableUpdate(ctx, anchor);
            ZSTD_ldm_fillFastTables(ctx, anchor);

            /* Call block compressor and get remaining literals  */
            lastLiterals = blockCompressor(ctx, anchor, ip - anchor);
            ctx->nextToUpdate = (U32)(ip - base);

            /* Update repToConfirm with the new offset */
            for (i = ZSTD_REP_NUM - 1; i > 0; i--)
                repToConfirm[i] = repToConfirm[i-1];
            repToConfirm[0] = offset;

            /* Store the sequence with the leftover literals */
            ZSTD_storeSeq(seqStorePtr, lastLiterals, ip - lastLiterals,
                          offset + ZSTD_REP_MOVE, mLength - MINMATCH);
        }

        /* Insert the current entry into the hash table */
        ZSTD_ldm_makeEntryAndInsertByTag(ldmState, rollingHash, hBits,
                                         (U32)(lastHashed - base),
                                         ldmParams);

        /* Fill the hash table from lastHashed+1 to ip+mLength */
        assert(ip + backwardMatchLength == lastHashed);
        if (ip + mLength < ilimit) {
            rollingHash = ZSTD_ldm_fillLdmHashTable(
                              ldmState, rollingHash, lastHashed,
                              ip + mLength, base, hBits,
                              ldmParams);
            lastHashed = ip + mLength - 1;
        }
        ip += mLength;
        anchor = ip;

        /* check immediate repcode */
        while (ip < ilimit) {
            U32 const current2 = (U32)(ip-base);
            U32 const repIndex2 = current2 - repToConfirm[1];
            const BYTE* repMatch2 = repIndex2 < dictLimit ?
                                    dictBase + repIndex2 : base + repIndex2;
            if ( (((U32)((dictLimit-1) - repIndex2) >= 3) &
                        (repIndex2 > lowestIndex))  /* intentional overflow */
               && (MEM_read32(repMatch2) == MEM_read32(ip)) ) {
                const BYTE* const repEnd2 = repIndex2 < dictLimit ?
                                            dictEnd : iend;
                size_t const repLength2 =
                        ZSTD_count_2segments(ip+4, repMatch2+4, iend,
                                             repEnd2, lowPrefixPtr) + 4;

                U32 tmpOffset = repToConfirm[1];
                repToConfirm[1] = repToConfirm[0];
                repToConfirm[0] = tmpOffset;

                ZSTD_storeSeq(seqStorePtr, 0, anchor, 0, repLength2-MINMATCH);

                /* Fill the  hash table from lastHashed+1 to ip+repLength2*/
                if (ip + repLength2 < ilimit) {
                    rollingHash = ZSTD_ldm_fillLdmHashTable(
                                      ldmState, rollingHash, lastHashed,
                                      ip + repLength2, base, hBits,
                                      ldmParams);
                    lastHashed = ip + repLength2 - 1;
                }
                ip += repLength2;
                anchor = ip;
                continue;
            }
            break;
        }
    }

    /* Overwrite rep */
    for (i = 0; i < ZSTD_REP_NUM; i++)
        seqStorePtr->rep[i] = repToConfirm[i];

    ZSTD_ldm_limitTableUpdate(ctx, anchor);
    ZSTD_ldm_fillFastTables(ctx, anchor);

    /* Call the block compressor one last time on the last literals */
    lastLiterals = blockCompressor(ctx, anchor, iend - anchor);
    ctx->nextToUpdate = (U32)(iend - base);

    /* Restore seqStorePtr->rep */
    for (i = 0; i < ZSTD_REP_NUM; i++)
        seqStorePtr->rep[i] = savedRep[i];

    /* Return the last literals size */
    return lastLiterals;
}

static size_t ZSTD_compressBlock_ldm_extDict(ZSTD_CCtx* ctx,
                                             const void* src, size_t srcSize)
{
    return ZSTD_compressBlock_ldm_extDict_generic(ctx, src, srcSize);
}

static void ZSTD_storeLastLiterals(seqStore_t* seqStorePtr,
                                   const BYTE* anchor, size_t lastLLSize)
{
    memcpy(seqStorePtr->lit, anchor, lastLLSize);
    seqStorePtr->lit += lastLLSize;
}

static size_t ZSTD_compressBlock_internal(ZSTD_CCtx* zc, void* dst, size_t dstCapacity, const void* src, size_t srcSize)
{
    const BYTE* const base = zc->base;
    const BYTE* const istart = (const BYTE*)src;
    const U32 current = (U32)(istart-base);
    size_t lastLLSize;
    const BYTE* anchor;
    U32 const extDict = zc->lowLimit < zc->dictLimit;
    const ZSTD_blockCompressor blockCompressor =
        zc->appliedParams.ldmParams.enableLdm
            ? (extDict ? ZSTD_compressBlock_ldm_extDict : ZSTD_compressBlock_ldm)
            : ZSTD_selectBlockCompressor(zc->appliedParams.cParams.strategy, extDict);

    if (srcSize < MIN_CBLOCK_SIZE+ZSTD_blockHeaderSize+1) return 0;   /* don't even attempt compression below a certain srcSize */
    ZSTD_resetSeqStore(&(zc->seqStore));
    if (current > zc->nextToUpdate + 384)
        zc->nextToUpdate = current - MIN(192, (U32)(current - zc->nextToUpdate - 384));   /* limited update after finding a very long match */

    lastLLSize = blockCompressor(zc, src, srcSize);

    /* Last literals */
    anchor = (const BYTE*)src + srcSize - lastLLSize;
    ZSTD_storeLastLiterals(&zc->seqStore, anchor, lastLLSize);

    return ZSTD_compressSequences(&zc->seqStore, zc->entropy, &zc->appliedParams.cParams, dst, dstCapacity, srcSize);
}


/*! ZSTD_compress_frameChunk() :
*   Compress a chunk of data into one or multiple blocks.
*   All blocks will be terminated, all input will be consumed.
*   Function will issue an error if there is not enough `dstCapacity` to hold the compressed content.
*   Frame is supposed already started (header already produced)
*   @return : compressed size, or an error code
*/
static size_t ZSTD_compress_frameChunk (ZSTD_CCtx* cctx,
                                     void* dst, size_t dstCapacity,
                               const void* src, size_t srcSize,
                                     U32 lastFrameChunk)
{
    size_t blockSize = cctx->blockSize;
    size_t remaining = srcSize;
    const BYTE* ip = (const BYTE*)src;
    BYTE* const ostart = (BYTE*)dst;
    BYTE* op = ostart;
    U32 const maxDist = 1 << cctx->appliedParams.cParams.windowLog;

    if (cctx->appliedParams.fParams.checksumFlag && srcSize)
        XXH64_update(&cctx->xxhState, src, srcSize);

    while (remaining) {
        U32 const lastBlock = lastFrameChunk & (blockSize >= remaining);
        size_t cSize;

        if (dstCapacity < ZSTD_blockHeaderSize + MIN_CBLOCK_SIZE)
            return ERROR(dstSize_tooSmall);   /* not enough space to store compressed block */
        if (remaining < blockSize) blockSize = remaining;

        /* preemptive overflow correction */
        if (cctx->lowLimit > (3U<<29)) {
            U32 const cycleMask = (1 << ZSTD_cycleLog(cctx->appliedParams.cParams.hashLog, cctx->appliedParams.cParams.strategy)) - 1;
            U32 const current = (U32)(ip - cctx->base);
            U32 const newCurrent = (current & cycleMask) + (1 << cctx->appliedParams.cParams.windowLog);
            U32 const correction = current - newCurrent;
            ZSTD_STATIC_ASSERT(ZSTD_WINDOWLOG_MAX_64 <= 30);
            ZSTD_reduceIndex(cctx, correction);
            cctx->base += correction;
            cctx->dictBase += correction;
            cctx->lowLimit -= correction;
            cctx->dictLimit -= correction;
            if (cctx->nextToUpdate < correction) cctx->nextToUpdate = 0;
            else cctx->nextToUpdate -= correction;
        }

        if ((U32)(ip+blockSize - cctx->base) > cctx->loadedDictEnd + maxDist) {
            /* enforce maxDist */
            U32 const newLowLimit = (U32)(ip+blockSize - cctx->base) - maxDist;
            if (cctx->lowLimit < newLowLimit) cctx->lowLimit = newLowLimit;
            if (cctx->dictLimit < cctx->lowLimit) cctx->dictLimit = cctx->lowLimit;
        }

        cSize = ZSTD_compressBlock_internal(cctx, op+ZSTD_blockHeaderSize, dstCapacity-ZSTD_blockHeaderSize, ip, blockSize);
        if (ZSTD_isError(cSize)) return cSize;

        if (cSize == 0) {  /* block is not compressible */
            U32 const cBlockHeader24 = lastBlock + (((U32)bt_raw)<<1) + (U32)(blockSize << 3);
            if (blockSize + ZSTD_blockHeaderSize > dstCapacity) return ERROR(dstSize_tooSmall);
            MEM_writeLE32(op, cBlockHeader24);   /* no pb, 4th byte will be overwritten */
            memcpy(op + ZSTD_blockHeaderSize, ip, blockSize);
            cSize = ZSTD_blockHeaderSize+blockSize;
        } else {
            U32 const cBlockHeader24 = lastBlock + (((U32)bt_compressed)<<1) + (U32)(cSize << 3);
            MEM_writeLE24(op, cBlockHeader24);
            cSize += ZSTD_blockHeaderSize;
        }

        remaining -= blockSize;
        dstCapacity -= cSize;
        ip += blockSize;
        op += cSize;
    }

    if (lastFrameChunk && (op>ostart)) cctx->stage = ZSTDcs_ending;
    return op-ostart;
}


static size_t ZSTD_writeFrameHeader(void* dst, size_t dstCapacity,
                                    ZSTD_CCtx_params params, U64 pledgedSrcSize, U32 dictID)
{   BYTE* const op = (BYTE*)dst;
    U32   const dictIDSizeCodeLength = (dictID>0) + (dictID>=256) + (dictID>=65536);   /* 0-3 */
    U32   const dictIDSizeCode = params.fParams.noDictIDFlag ? 0 : dictIDSizeCodeLength;   /* 0-3 */
    U32   const checksumFlag = params.fParams.checksumFlag>0;
    U32   const windowSize = 1U << params.cParams.windowLog;
    U32   const singleSegment = params.fParams.contentSizeFlag && (windowSize >= pledgedSrcSize);
    BYTE  const windowLogByte = (BYTE)((params.cParams.windowLog - ZSTD_WINDOWLOG_ABSOLUTEMIN) << 3);
    U32   const fcsCode = params.fParams.contentSizeFlag ?
                     (pledgedSrcSize>=256) + (pledgedSrcSize>=65536+256) + (pledgedSrcSize>=0xFFFFFFFFU) : 0;  /* 0-3 */
    BYTE  const frameHeaderDecriptionByte = (BYTE)(dictIDSizeCode + (checksumFlag<<2) + (singleSegment<<5) + (fcsCode<<6) );
    size_t pos;

    if (dstCapacity < ZSTD_frameHeaderSize_max) return ERROR(dstSize_tooSmall);
    DEBUGLOG(5, "ZSTD_writeFrameHeader : dictIDFlag : %u ; dictID : %u ; dictIDSizeCode : %u",
                !params.fParams.noDictIDFlag, dictID,  dictIDSizeCode);

    MEM_writeLE32(dst, ZSTD_MAGICNUMBER);
    op[4] = frameHeaderDecriptionByte; pos=5;
    if (!singleSegment) op[pos++] = windowLogByte;
    switch(dictIDSizeCode)
    {
        default:  assert(0); /* impossible */
        case 0 : break;
        case 1 : op[pos] = (BYTE)(dictID); pos++; break;
        case 2 : MEM_writeLE16(op+pos, (U16)dictID); pos+=2; break;
        case 3 : MEM_writeLE32(op+pos, dictID); pos+=4; break;
    }
    switch(fcsCode)
    {
        default:  assert(0); /* impossible */
        case 0 : if (singleSegment) op[pos++] = (BYTE)(pledgedSrcSize); break;
        case 1 : MEM_writeLE16(op+pos, (U16)(pledgedSrcSize-256)); pos+=2; break;
        case 2 : MEM_writeLE32(op+pos, (U32)(pledgedSrcSize)); pos+=4; break;
        case 3 : MEM_writeLE64(op+pos, (U64)(pledgedSrcSize)); pos+=8; break;
    }
    return pos;
}


static size_t ZSTD_compressContinue_internal (ZSTD_CCtx* cctx,
                              void* dst, size_t dstCapacity,
                        const void* src, size_t srcSize,
                               U32 frame, U32 lastFrameChunk)
{
    const BYTE* const ip = (const BYTE*) src;
    size_t fhSize = 0;

    DEBUGLOG(5, "ZSTD_compressContinue_internal");
    DEBUGLOG(5, "stage: %u", cctx->stage);
    if (cctx->stage==ZSTDcs_created) return ERROR(stage_wrong);   /* missing init (ZSTD_compressBegin) */

    if (frame && (cctx->stage==ZSTDcs_init)) {
        fhSize = ZSTD_writeFrameHeader(dst, dstCapacity, cctx->appliedParams,
                                       cctx->pledgedSrcSizePlusOne-1, cctx->dictID);
        if (ZSTD_isError(fhSize)) return fhSize;
        dstCapacity -= fhSize;
        dst = (char*)dst + fhSize;
        cctx->stage = ZSTDcs_ongoing;
    }

    /* Check if blocks follow each other */
    if (src != cctx->nextSrc) {
        /* not contiguous */
        ptrdiff_t const delta = cctx->nextSrc - ip;
        cctx->lowLimit = cctx->dictLimit;
        cctx->dictLimit = (U32)(cctx->nextSrc - cctx->base);
        cctx->dictBase = cctx->base;
        cctx->base -= delta;
        cctx->nextToUpdate = cctx->dictLimit;
        if (cctx->dictLimit - cctx->lowLimit < HASH_READ_SIZE) cctx->lowLimit = cctx->dictLimit;   /* too small extDict */
    }

    /* if input and dictionary overlap : reduce dictionary (area presumed modified by input) */
    if ((ip+srcSize > cctx->dictBase + cctx->lowLimit) & (ip < cctx->dictBase + cctx->dictLimit)) {
        ptrdiff_t const highInputIdx = (ip + srcSize) - cctx->dictBase;
        U32 const lowLimitMax = (highInputIdx > (ptrdiff_t)cctx->dictLimit) ? cctx->dictLimit : (U32)highInputIdx;
        cctx->lowLimit = lowLimitMax;
    }

    cctx->nextSrc = ip + srcSize;

    if (srcSize) {
        size_t const cSize = frame ?
                             ZSTD_compress_frameChunk (cctx, dst, dstCapacity, src, srcSize, lastFrameChunk) :
                             ZSTD_compressBlock_internal (cctx, dst, dstCapacity, src, srcSize);
        if (ZSTD_isError(cSize)) return cSize;
        cctx->consumedSrcSize += srcSize;
        return cSize + fhSize;
    } else
        return fhSize;
}

size_t ZSTD_compressContinue (ZSTD_CCtx* cctx,
                              void* dst, size_t dstCapacity,
                        const void* src, size_t srcSize)
{
    return ZSTD_compressContinue_internal(cctx, dst, dstCapacity, src, srcSize, 1 /* frame mode */, 0 /* last chunk */);
}


size_t ZSTD_getBlockSize(const ZSTD_CCtx* cctx)
{
    ZSTD_compressionParameters const cParams =
            ZSTD_getCParamsFromCCtxParams(cctx->appliedParams, 0, 0);
    return MIN (ZSTD_BLOCKSIZE_MAX, 1 << cParams.windowLog);
}

size_t ZSTD_compressBlock(ZSTD_CCtx* cctx, void* dst, size_t dstCapacity, const void* src, size_t srcSize)
{
    size_t const blockSizeMax = ZSTD_getBlockSize(cctx);
    if (srcSize > blockSizeMax) return ERROR(srcSize_wrong);
    return ZSTD_compressContinue_internal(cctx, dst, dstCapacity, src, srcSize, 0 /* frame mode */, 0 /* last chunk */);
}

/*! ZSTD_loadDictionaryContent() :
 *  @return : 0, or an error code
 */
static size_t ZSTD_loadDictionaryContent(ZSTD_CCtx* zc, const void* src, size_t srcSize)
{
    const BYTE* const ip = (const BYTE*) src;
    const BYTE* const iend = ip + srcSize;

    /* input becomes current prefix */
    zc->lowLimit = zc->dictLimit;
    zc->dictLimit = (U32)(zc->nextSrc - zc->base);
    zc->dictBase = zc->base;
    zc->base += ip - zc->nextSrc;
    zc->nextToUpdate = zc->dictLimit;
    zc->loadedDictEnd = zc->appliedParams.forceWindow ? 0 : (U32)(iend - zc->base);

    zc->nextSrc = iend;
    if (srcSize <= HASH_READ_SIZE) return 0;

    switch(zc->appliedParams.cParams.strategy)
    {
    case ZSTD_fast:
        ZSTD_fillHashTable (zc, iend, zc->appliedParams.cParams.searchLength);
        break;
    case ZSTD_dfast:
        ZSTD_fillDoubleHashTable (zc, iend, zc->appliedParams.cParams.searchLength);
        break;

    case ZSTD_greedy:
    case ZSTD_lazy:
    case ZSTD_lazy2:
        if (srcSize >= HASH_READ_SIZE)
            ZSTD_insertAndFindFirstIndex(zc, iend-HASH_READ_SIZE, zc->appliedParams.cParams.searchLength);
        break;

    case ZSTD_btlazy2:
    case ZSTD_btopt:
    case ZSTD_btultra:
        if (srcSize >= HASH_READ_SIZE)
            ZSTD_updateTree(zc, iend-HASH_READ_SIZE, iend, 1 << zc->appliedParams.cParams.searchLog, zc->appliedParams.cParams.searchLength);
        break;

    default:
        assert(0);  /* not possible : not a valid strategy id */
    }

    zc->nextToUpdate = (U32)(iend - zc->base);
    return 0;
}


/* Dictionaries that assign zero probability to symbols that show up causes problems
   when FSE encoding.  Refuse dictionaries that assign zero probability to symbols
   that we may encounter during compression.
   NOTE: This behavior is not standard and could be improved in the future. */
static size_t ZSTD_checkDictNCount(short* normalizedCounter, unsigned dictMaxSymbolValue, unsigned maxSymbolValue) {
    U32 s;
    if (dictMaxSymbolValue < maxSymbolValue) return ERROR(dictionary_corrupted);
    for (s = 0; s <= maxSymbolValue; ++s) {
        if (normalizedCounter[s] == 0) return ERROR(dictionary_corrupted);
    }
    return 0;
}


/* Dictionary format :
 * See :
 * https://github.com/facebook/zstd/blob/master/doc/zstd_compression_format.md#dictionary-format
 */
/*! ZSTD_loadZstdDictionary() :
 * @return : 0, or an error code
 *  assumptions : magic number supposed already checked
 *                dictSize supposed > 8
 */
static size_t ZSTD_loadZstdDictionary(ZSTD_CCtx* cctx, const void* dict, size_t dictSize)
{
    const BYTE* dictPtr = (const BYTE*)dict;
    const BYTE* const dictEnd = dictPtr + dictSize;
    short offcodeNCount[MaxOff+1];
    unsigned offcodeMaxValue = MaxOff;

    ZSTD_STATIC_ASSERT(sizeof(cctx->entropy->workspace) >= (1<<MAX(MLFSELog,LLFSELog)));

    dictPtr += 4;   /* skip magic number */
    cctx->dictID = cctx->appliedParams.fParams.noDictIDFlag ? 0 :  MEM_readLE32(dictPtr);
    dictPtr += 4;

    {   size_t const hufHeaderSize = HUF_readCTable((HUF_CElt*)cctx->entropy->hufCTable, 255, dictPtr, dictEnd-dictPtr);
        if (HUF_isError(hufHeaderSize)) return ERROR(dictionary_corrupted);
        dictPtr += hufHeaderSize;
    }

    {   unsigned offcodeLog;
        size_t const offcodeHeaderSize = FSE_readNCount(offcodeNCount, &offcodeMaxValue, &offcodeLog, dictPtr, dictEnd-dictPtr);
        if (FSE_isError(offcodeHeaderSize)) return ERROR(dictionary_corrupted);
        if (offcodeLog > OffFSELog) return ERROR(dictionary_corrupted);
        /* Defer checking offcodeMaxValue because we need to know the size of the dictionary content */
        CHECK_E( FSE_buildCTable_wksp(cctx->entropy->offcodeCTable, offcodeNCount, offcodeMaxValue, offcodeLog, cctx->entropy->workspace, sizeof(cctx->entropy->workspace)),
                 dictionary_corrupted);
        dictPtr += offcodeHeaderSize;
    }

    {   short matchlengthNCount[MaxML+1];
        unsigned matchlengthMaxValue = MaxML, matchlengthLog;
        size_t const matchlengthHeaderSize = FSE_readNCount(matchlengthNCount, &matchlengthMaxValue, &matchlengthLog, dictPtr, dictEnd-dictPtr);
        if (FSE_isError(matchlengthHeaderSize)) return ERROR(dictionary_corrupted);
        if (matchlengthLog > MLFSELog) return ERROR(dictionary_corrupted);
        /* Every match length code must have non-zero probability */
        CHECK_F( ZSTD_checkDictNCount(matchlengthNCount, matchlengthMaxValue, MaxML));
        CHECK_E( FSE_buildCTable_wksp(cctx->entropy->matchlengthCTable, matchlengthNCount, matchlengthMaxValue, matchlengthLog, cctx->entropy->workspace, sizeof(cctx->entropy->workspace)),
                 dictionary_corrupted);
        dictPtr += matchlengthHeaderSize;
    }

    {   short litlengthNCount[MaxLL+1];
        unsigned litlengthMaxValue = MaxLL, litlengthLog;
        size_t const litlengthHeaderSize = FSE_readNCount(litlengthNCount, &litlengthMaxValue, &litlengthLog, dictPtr, dictEnd-dictPtr);
        if (FSE_isError(litlengthHeaderSize)) return ERROR(dictionary_corrupted);
        if (litlengthLog > LLFSELog) return ERROR(dictionary_corrupted);
        /* Every literal length code must have non-zero probability */
        CHECK_F( ZSTD_checkDictNCount(litlengthNCount, litlengthMaxValue, MaxLL));
        CHECK_E( FSE_buildCTable_wksp(cctx->entropy->litlengthCTable, litlengthNCount, litlengthMaxValue, litlengthLog, cctx->entropy->workspace, sizeof(cctx->entropy->workspace)),
                 dictionary_corrupted);
        dictPtr += litlengthHeaderSize;
    }

    if (dictPtr+12 > dictEnd) return ERROR(dictionary_corrupted);
    cctx->seqStore.rep[0] = MEM_readLE32(dictPtr+0);
    cctx->seqStore.rep[1] = MEM_readLE32(dictPtr+4);
    cctx->seqStore.rep[2] = MEM_readLE32(dictPtr+8);
    dictPtr += 12;

    {   size_t const dictContentSize = (size_t)(dictEnd - dictPtr);
        U32 offcodeMax = MaxOff;
        if (dictContentSize <= ((U32)-1) - 128 KB) {
            U32 const maxOffset = (U32)dictContentSize + 128 KB; /* The maximum offset that must be supported */
            offcodeMax = ZSTD_highbit32(maxOffset); /* Calculate minimum offset code required to represent maxOffset */
        }
        /* All offset values <= dictContentSize + 128 KB must be representable */
        CHECK_F (ZSTD_checkDictNCount(offcodeNCount, offcodeMaxValue, MIN(offcodeMax, MaxOff)));
        /* All repCodes must be <= dictContentSize and != 0*/
        {   U32 u;
            for (u=0; u<3; u++) {
                if (cctx->seqStore.rep[u] == 0) return ERROR(dictionary_corrupted);
                if (cctx->seqStore.rep[u] > dictContentSize) return ERROR(dictionary_corrupted);
        }   }

        cctx->entropy->hufCTable_repeatMode = HUF_repeat_valid;
        cctx->entropy->offcode_repeatMode = FSE_repeat_valid;
        cctx->entropy->matchlength_repeatMode = FSE_repeat_valid;
        cctx->entropy->litlength_repeatMode = FSE_repeat_valid;
        return ZSTD_loadDictionaryContent(cctx, dictPtr, dictContentSize);
    }
}

/** ZSTD_compress_insertDictionary() :
*   @return : 0, or an error code */
static size_t ZSTD_compress_insertDictionary(ZSTD_CCtx* cctx,
                                       const void* dict, size_t dictSize,
                                             ZSTD_dictMode_e dictMode)
{
    DEBUGLOG(5, "ZSTD_compress_insertDictionary");
    if ((dict==NULL) || (dictSize<=8)) return 0;

    /* dict restricted modes */
    if (dictMode==ZSTD_dm_rawContent)
        return ZSTD_loadDictionaryContent(cctx, dict, dictSize);

    if (MEM_readLE32(dict) != ZSTD_MAGIC_DICTIONARY) {
        if (dictMode == ZSTD_dm_auto) {
            DEBUGLOG(5, "raw content dictionary detected");
            return ZSTD_loadDictionaryContent(cctx, dict, dictSize);
        }
        if (dictMode == ZSTD_dm_fullDict)
            return ERROR(dictionary_wrong);
        assert(0);   /* impossible */
    }

    /* dict as full zstd dictionary */
    return ZSTD_loadZstdDictionary(cctx, dict, dictSize);
}

/*! ZSTD_compressBegin_internal() :
 * @return : 0, or an error code */
static size_t ZSTD_compressBegin_internal(ZSTD_CCtx* cctx,
                             const void* dict, size_t dictSize,
                             ZSTD_dictMode_e dictMode,
                             const ZSTD_CDict* cdict,
                                   ZSTD_CCtx_params params, U64 pledgedSrcSize,
                                   ZSTD_buffered_policy_e zbuff)
{
    DEBUGLOG(4, "ZSTD_compressBegin_internal");
    DEBUGLOG(4, "dict ? %s", dict ? "dict" : (cdict ? "cdict" : "none"));
    DEBUGLOG(4, "dictMode : %u", (U32)dictMode);
    /* params are supposed to be fully validated at this point */
    assert(!ZSTD_isError(ZSTD_checkCParams(params.cParams)));
    assert(!((dict) && (cdict)));  /* either dict or cdict, not both */

    if (cdict && cdict->dictContentSize>0) {
        return ZSTD_copyCCtx_internal(cctx, cdict->refContext,
                                      params.fParams, pledgedSrcSize,
                                      zbuff);
    }

    CHECK_F( ZSTD_resetCCtx_internal(cctx, params, pledgedSrcSize,
                                     ZSTDcrp_continue, zbuff) );
    return ZSTD_compress_insertDictionary(cctx, dict, dictSize, dictMode);
}

size_t ZSTD_compressBegin_advanced_internal(
                                    ZSTD_CCtx* cctx,
                                    const void* dict, size_t dictSize,
                                    ZSTD_dictMode_e dictMode,
                                    ZSTD_CCtx_params params,
                                    unsigned long long pledgedSrcSize)
{
    /* compression parameters verification and optimization */
    CHECK_F( ZSTD_checkCParams(params.cParams) );
    return ZSTD_compressBegin_internal(cctx, dict, dictSize, dictMode, NULL,
                                       params, pledgedSrcSize,
                                       ZSTDb_not_buffered);
}

/*! ZSTD_compressBegin_advanced() :
*   @return : 0, or an error code */
size_t ZSTD_compressBegin_advanced(ZSTD_CCtx* cctx,
                             const void* dict, size_t dictSize,
                                   ZSTD_parameters params, unsigned long long pledgedSrcSize)
{
    ZSTD_CCtx_params const cctxParams =
            ZSTD_assignParamsToCCtxParams(cctx->requestedParams, params);
    return ZSTD_compressBegin_advanced_internal(cctx, dict, dictSize, ZSTD_dm_auto,
                                                cctxParams,
                                                pledgedSrcSize);
}

size_t ZSTD_compressBegin_usingDict(ZSTD_CCtx* cctx, const void* dict, size_t dictSize, int compressionLevel)
{
    ZSTD_parameters const params = ZSTD_getParams(compressionLevel, 0, dictSize);
    ZSTD_CCtx_params const cctxParams =
            ZSTD_assignParamsToCCtxParams(cctx->requestedParams, params);
    return ZSTD_compressBegin_internal(cctx, dict, dictSize, ZSTD_dm_auto, NULL,
                                       cctxParams, 0, ZSTDb_not_buffered);
}

size_t ZSTD_compressBegin(ZSTD_CCtx* cctx, int compressionLevel)
{
    return ZSTD_compressBegin_usingDict(cctx, NULL, 0, compressionLevel);
}


/*! ZSTD_writeEpilogue() :
*   Ends a frame.
*   @return : nb of bytes written into dst (or an error code) */
static size_t ZSTD_writeEpilogue(ZSTD_CCtx* cctx, void* dst, size_t dstCapacity)
{
    BYTE* const ostart = (BYTE*)dst;
    BYTE* op = ostart;
    size_t fhSize = 0;

    DEBUGLOG(5, "ZSTD_writeEpilogue");
    if (cctx->stage == ZSTDcs_created) return ERROR(stage_wrong);  /* init missing */

    /* special case : empty frame */
    if (cctx->stage == ZSTDcs_init) {
        fhSize = ZSTD_writeFrameHeader(dst, dstCapacity, cctx->appliedParams, 0, 0);
        if (ZSTD_isError(fhSize)) return fhSize;
        dstCapacity -= fhSize;
        op += fhSize;
        cctx->stage = ZSTDcs_ongoing;
    }

    if (cctx->stage != ZSTDcs_ending) {
        /* write one last empty block, make it the "last" block */
        U32 const cBlockHeader24 = 1 /* last block */ + (((U32)bt_raw)<<1) + 0;
        if (dstCapacity<4) return ERROR(dstSize_tooSmall);
        MEM_writeLE32(op, cBlockHeader24);
        op += ZSTD_blockHeaderSize;
        dstCapacity -= ZSTD_blockHeaderSize;
    }

    if (cctx->appliedParams.fParams.checksumFlag) {
        U32 const checksum = (U32) XXH64_digest(&cctx->xxhState);
        if (dstCapacity<4) return ERROR(dstSize_tooSmall);
        MEM_writeLE32(op, checksum);
        op += 4;
    }

    cctx->stage = ZSTDcs_created;  /* return to "created but no init" status */
    return op-ostart;
}


size_t ZSTD_compressEnd (ZSTD_CCtx* cctx,
                         void* dst, size_t dstCapacity,
                   const void* src, size_t srcSize)
{
    size_t endResult;
    size_t const cSize = ZSTD_compressContinue_internal(cctx,
                                dst, dstCapacity, src, srcSize,
                                1 /* frame mode */, 1 /* last chunk */);
    if (ZSTD_isError(cSize)) return cSize;
    endResult = ZSTD_writeEpilogue(cctx, (char*)dst + cSize, dstCapacity-cSize);
    if (ZSTD_isError(endResult)) return endResult;
    if (cctx->appliedParams.fParams.contentSizeFlag) {  /* control src size */
        DEBUGLOG(5, "end of frame : controlling src size");
        if (cctx->pledgedSrcSizePlusOne != cctx->consumedSrcSize+1) {
            DEBUGLOG(5, "error : pledgedSrcSize = %u, while realSrcSize = %u",
                (U32)cctx->pledgedSrcSizePlusOne-1, (U32)cctx->consumedSrcSize);
            return ERROR(srcSize_wrong);
    }   }
    return cSize + endResult;
}


static size_t ZSTD_compress_internal (ZSTD_CCtx* cctx,
                               void* dst, size_t dstCapacity,
                         const void* src, size_t srcSize,
                         const void* dict,size_t dictSize,
                               ZSTD_parameters params)
{
    ZSTD_CCtx_params const cctxParams =
            ZSTD_assignParamsToCCtxParams(cctx->requestedParams, params);
    return ZSTD_compress_advanced_internal(cctx,
                                          dst, dstCapacity,
                                          src, srcSize,
                                          dict, dictSize,
                                          cctxParams);
}

size_t ZSTD_compress_advanced (ZSTD_CCtx* ctx,
                               void* dst, size_t dstCapacity,
                         const void* src, size_t srcSize,
                         const void* dict,size_t dictSize,
                               ZSTD_parameters params)
{
    CHECK_F(ZSTD_checkCParams(params.cParams));
    return ZSTD_compress_internal(ctx, dst, dstCapacity, src, srcSize, dict, dictSize, params);
}

/* Internal */
size_t ZSTD_compress_advanced_internal(
        ZSTD_CCtx* cctx,
        void* dst, size_t dstCapacity,
        const void* src, size_t srcSize,
        const void* dict,size_t dictSize,
        ZSTD_CCtx_params params)
{
    CHECK_F( ZSTD_compressBegin_internal(cctx, dict, dictSize, ZSTD_dm_auto, NULL,
                                         params, srcSize, ZSTDb_not_buffered) );
    return ZSTD_compressEnd(cctx, dst, dstCapacity, src, srcSize);
}

size_t ZSTD_compress_usingDict(ZSTD_CCtx* ctx, void* dst, size_t dstCapacity, const void* src, size_t srcSize,
                               const void* dict, size_t dictSize, int compressionLevel)
{
    ZSTD_parameters params = ZSTD_getParams(compressionLevel, srcSize, dict ? dictSize : 0);
    params.fParams.contentSizeFlag = 1;
    return ZSTD_compress_internal(ctx, dst, dstCapacity, src, srcSize, dict, dictSize, params);
}

size_t ZSTD_compressCCtx (ZSTD_CCtx* ctx, void* dst, size_t dstCapacity, const void* src, size_t srcSize, int compressionLevel)
{
    return ZSTD_compress_usingDict(ctx, dst, dstCapacity, src, srcSize, NULL, 0, compressionLevel);
}

size_t ZSTD_compress(void* dst, size_t dstCapacity, const void* src, size_t srcSize, int compressionLevel)
{
    size_t result;
    ZSTD_CCtx ctxBody;
    memset(&ctxBody, 0, sizeof(ctxBody));
    ctxBody.customMem = ZSTD_defaultCMem;
    result = ZSTD_compressCCtx(&ctxBody, dst, dstCapacity, src, srcSize, compressionLevel);
    ZSTD_free(ctxBody.workSpace, ZSTD_defaultCMem);  /* can't free ctxBody itself, as it's on stack; free only heap content */
    return result;
}


/* =====  Dictionary API  ===== */

/*! ZSTD_estimateCDictSize_advanced() :
 *  Estimate amount of memory that will be needed to create a dictionary with following arguments */
size_t ZSTD_estimateCDictSize_advanced(
        size_t dictSize, ZSTD_compressionParameters cParams,
        ZSTD_dictLoadMethod_e dictLoadMethod)
{
    DEBUGLOG(5, "sizeof(ZSTD_CDict) : %u", (U32)sizeof(ZSTD_CDict));
    DEBUGLOG(5, "CCtx estimate : %u",
             (U32)ZSTD_estimateCCtxSize_advanced_usingCParams(cParams));
    return sizeof(ZSTD_CDict) + ZSTD_estimateCCtxSize_advanced_usingCParams(cParams)
           + (dictLoadMethod == ZSTD_dlm_byRef ? 0 : dictSize);
}

size_t ZSTD_estimateCDictSize(size_t dictSize, int compressionLevel)
{
    ZSTD_compressionParameters const cParams = ZSTD_getCParams(compressionLevel, 0, dictSize);
    return ZSTD_estimateCDictSize_advanced(dictSize, cParams, ZSTD_dlm_byCopy);
}

size_t ZSTD_sizeof_CDict(const ZSTD_CDict* cdict)
{
    if (cdict==NULL) return 0;   /* support sizeof on NULL */
    DEBUGLOG(5, "sizeof(*cdict) : %u", (U32)sizeof(*cdict));
    DEBUGLOG(5, "ZSTD_sizeof_CCtx : %u", (U32)ZSTD_sizeof_CCtx(cdict->refContext));
    return ZSTD_sizeof_CCtx(cdict->refContext) + (cdict->dictBuffer ? cdict->dictContentSize : 0) + sizeof(*cdict);
}

static size_t ZSTD_initCDict_internal(
                    ZSTD_CDict* cdict,
              const void* dictBuffer, size_t dictSize,
                    ZSTD_dictLoadMethod_e dictLoadMethod,
                    ZSTD_dictMode_e dictMode,
                    ZSTD_compressionParameters cParams)
{
    DEBUGLOG(5, "ZSTD_initCDict_internal, mode %u", (U32)dictMode);
    if ((dictLoadMethod == ZSTD_dlm_byRef) || (!dictBuffer) || (!dictSize)) {
        cdict->dictBuffer = NULL;
        cdict->dictContent = dictBuffer;
    } else {
        void* const internalBuffer = ZSTD_malloc(dictSize, cdict->refContext->customMem);
        cdict->dictBuffer = internalBuffer;
        cdict->dictContent = internalBuffer;
        if (!internalBuffer) return ERROR(memory_allocation);
        memcpy(internalBuffer, dictBuffer, dictSize);
    }
    cdict->dictContentSize = dictSize;

    {   ZSTD_CCtx_params cctxParams = cdict->refContext->requestedParams;
        cctxParams.cParams = cParams;
        CHECK_F( ZSTD_compressBegin_internal(cdict->refContext,
                                        cdict->dictContent, dictSize, dictMode,
                                        NULL,
                                        cctxParams, ZSTD_CONTENTSIZE_UNKNOWN,
                                        ZSTDb_not_buffered) );
    }

    return 0;
}

ZSTD_CDict* ZSTD_createCDict_advanced(const void* dictBuffer, size_t dictSize,
                                      ZSTD_dictLoadMethod_e dictLoadMethod,
                                      ZSTD_dictMode_e dictMode,
                                      ZSTD_compressionParameters cParams, ZSTD_customMem customMem)
{
    DEBUGLOG(5, "ZSTD_createCDict_advanced, mode %u", (U32)dictMode);
    if (!customMem.customAlloc ^ !customMem.customFree) return NULL;

    {   ZSTD_CDict* const cdict = (ZSTD_CDict*)ZSTD_malloc(sizeof(ZSTD_CDict), customMem);
        ZSTD_CCtx* const cctx = ZSTD_createCCtx_advanced(customMem);

        if (!cdict || !cctx) {
            ZSTD_free(cdict, customMem);
            ZSTD_freeCCtx(cctx);
            return NULL;
        }
        cdict->refContext = cctx;
        if (ZSTD_isError( ZSTD_initCDict_internal(cdict,
                                        dictBuffer, dictSize,
                                        dictLoadMethod, dictMode,
                                        cParams) )) {
            ZSTD_freeCDict(cdict);
            return NULL;
        }

        return cdict;
    }
}

ZSTD_CDict* ZSTD_createCDict(const void* dict, size_t dictSize, int compressionLevel)
{
    ZSTD_compressionParameters cParams = ZSTD_getCParams(compressionLevel, 0, dictSize);
    return ZSTD_createCDict_advanced(dict, dictSize,
                                     ZSTD_dlm_byCopy, ZSTD_dm_auto,
                                     cParams, ZSTD_defaultCMem);
}

ZSTD_CDict* ZSTD_createCDict_byReference(const void* dict, size_t dictSize, int compressionLevel)
{
    ZSTD_compressionParameters cParams = ZSTD_getCParams(compressionLevel, 0, dictSize);
    return ZSTD_createCDict_advanced(dict, dictSize,
                                     ZSTD_dlm_byRef, ZSTD_dm_auto,
                                     cParams, ZSTD_defaultCMem);
}

size_t ZSTD_freeCDict(ZSTD_CDict* cdict)
{
    if (cdict==NULL) return 0;   /* support free on NULL */
    {   ZSTD_customMem const cMem = cdict->refContext->customMem;
        ZSTD_freeCCtx(cdict->refContext);
        ZSTD_free(cdict->dictBuffer, cMem);
        ZSTD_free(cdict, cMem);
        return 0;
    }
}

/*! ZSTD_initStaticCDict_advanced() :
 *  Generate a digested dictionary in provided memory area.
 *  workspace: The memory area to emplace the dictionary into.
 *             Provided pointer must 8-bytes aligned.
 *             It must outlive dictionary usage.
 *  workspaceSize: Use ZSTD_estimateCDictSize()
 *                 to determine how large workspace must be.
 *  cParams : use ZSTD_getCParams() to transform a compression level
 *            into its relevants cParams.
 * @return : pointer to ZSTD_CDict*, or NULL if error (size too small)
 *  Note : there is no corresponding "free" function.
 *         Since workspace was allocated externally, it must be freed externally.
 */
ZSTD_CDict* ZSTD_initStaticCDict(void* workspace, size_t workspaceSize,
                           const void* dict, size_t dictSize,
                                 ZSTD_dictLoadMethod_e dictLoadMethod,
                                 ZSTD_dictMode_e dictMode,
                                 ZSTD_compressionParameters cParams)
{
    size_t const cctxSize = ZSTD_estimateCCtxSize_advanced_usingCParams(cParams);
    size_t const neededSize = sizeof(ZSTD_CDict) + (dictLoadMethod == ZSTD_dlm_byRef ? 0 : dictSize)
                            + cctxSize;
    ZSTD_CDict* const cdict = (ZSTD_CDict*) workspace;
    void* ptr;
    DEBUGLOG(5, "(size_t)workspace & 7 : %u", (U32)(size_t)workspace & 7);
    if ((size_t)workspace & 7) return NULL;  /* 8-aligned */
    DEBUGLOG(5, "(workspaceSize < neededSize) : (%u < %u) => %u",
        (U32)workspaceSize, (U32)neededSize, (U32)(workspaceSize < neededSize));
    if (workspaceSize < neededSize) return NULL;

    if (dictLoadMethod == ZSTD_dlm_byCopy) {
        memcpy(cdict+1, dict, dictSize);
        dict = cdict+1;
        ptr = (char*)workspace + sizeof(ZSTD_CDict) + dictSize;
    } else {
        ptr = cdict+1;
    }
    cdict->refContext = ZSTD_initStaticCCtx(ptr, cctxSize);

    if (ZSTD_isError( ZSTD_initCDict_internal(cdict,
                                              dict, dictSize,
                                              ZSTD_dlm_byRef, dictMode,
                                              cParams) ))
        return NULL;

    return cdict;
}

ZSTD_compressionParameters ZSTD_getCParamsFromCDict(const ZSTD_CDict* cdict) {
    return cdict->refContext->appliedParams.cParams;
}

/* ZSTD_compressBegin_usingCDict_advanced() :
 * cdict must be != NULL */
size_t ZSTD_compressBegin_usingCDict_advanced(
    ZSTD_CCtx* const cctx, const ZSTD_CDict* const cdict,
    ZSTD_frameParameters const fParams, unsigned long long const pledgedSrcSize)
{
    if (cdict==NULL) return ERROR(dictionary_wrong);
    {   ZSTD_CCtx_params params = cctx->requestedParams;
        params.cParams = ZSTD_getCParamsFromCDict(cdict);
        params.fParams = fParams;
        DEBUGLOG(5, "ZSTD_compressBegin_usingCDict_advanced");
        return ZSTD_compressBegin_internal(cctx,
                                           NULL, 0, ZSTD_dm_auto,
                                           cdict,
                                           params, pledgedSrcSize,
                                           ZSTDb_not_buffered);
    }
}

/* ZSTD_compressBegin_usingCDict() :
 * pledgedSrcSize=0 means "unknown"
 * if pledgedSrcSize>0, it will enable contentSizeFlag */
size_t ZSTD_compressBegin_usingCDict(ZSTD_CCtx* cctx, const ZSTD_CDict* cdict)
{
    ZSTD_frameParameters const fParams = { 0 /*content*/, 0 /*checksum*/, 0 /*noDictID*/ };
    DEBUGLOG(5, "ZSTD_compressBegin_usingCDict : dictIDFlag == %u", !fParams.noDictIDFlag);
    return ZSTD_compressBegin_usingCDict_advanced(cctx, cdict, fParams, 0);
}

size_t ZSTD_compress_usingCDict_advanced(ZSTD_CCtx* cctx,
                                void* dst, size_t dstCapacity,
                                const void* src, size_t srcSize,
                                const ZSTD_CDict* cdict, ZSTD_frameParameters fParams)
{
    CHECK_F (ZSTD_compressBegin_usingCDict_advanced(cctx, cdict, fParams, srcSize));   /* will check if cdict != NULL */
    return ZSTD_compressEnd(cctx, dst, dstCapacity, src, srcSize);
}

/*! ZSTD_compress_usingCDict() :
 *  Compression using a digested Dictionary.
 *  Faster startup than ZSTD_compress_usingDict(), recommended when same dictionary is used multiple times.
 *  Note that compression parameters are decided at CDict creation time
 *  while frame parameters are hardcoded */
size_t ZSTD_compress_usingCDict(ZSTD_CCtx* cctx,
                                void* dst, size_t dstCapacity,
                                const void* src, size_t srcSize,
                                const ZSTD_CDict* cdict)
{
    ZSTD_frameParameters const fParams = { 1 /*content*/, 0 /*checksum*/, 0 /*noDictID*/ };
    return ZSTD_compress_usingCDict_advanced(cctx, dst, dstCapacity, src, srcSize, cdict, fParams);
}



/* ******************************************************************
*  Streaming
********************************************************************/

ZSTD_CStream* ZSTD_createCStream(void)
{
    return ZSTD_createCStream_advanced(ZSTD_defaultCMem);
}

ZSTD_CStream* ZSTD_initStaticCStream(void *workspace, size_t workspaceSize)
{
    return ZSTD_initStaticCCtx(workspace, workspaceSize);
}

ZSTD_CStream* ZSTD_createCStream_advanced(ZSTD_customMem customMem)
{   /* CStream and CCtx are now same object */
    return ZSTD_createCCtx_advanced(customMem);
}

size_t ZSTD_freeCStream(ZSTD_CStream* zcs)
{
    return ZSTD_freeCCtx(zcs);   /* same object */
}



/*======   Initialization   ======*/

size_t ZSTD_CStreamInSize(void)  { return ZSTD_BLOCKSIZE_MAX; }

size_t ZSTD_CStreamOutSize(void)
{
    return ZSTD_compressBound(ZSTD_BLOCKSIZE_MAX) + ZSTD_blockHeaderSize + 4 /* 32-bits hash */ ;
}

static size_t ZSTD_resetCStream_internal(ZSTD_CStream* zcs,
                    const void* dict, size_t dictSize, ZSTD_dictMode_e dictMode,
                    const ZSTD_CDict* cdict,
                    const ZSTD_CCtx_params params, unsigned long long pledgedSrcSize)
{
    DEBUGLOG(4, "ZSTD_resetCStream_internal");
    /* params are supposed to be fully validated at this point */
    assert(!ZSTD_isError(ZSTD_checkCParams(params.cParams)));
    assert(!((dict) && (cdict)));  /* either dict or cdict, not both */

    CHECK_F( ZSTD_compressBegin_internal(zcs,
                                        dict, dictSize, dictMode,
                                        cdict,
                                        params, pledgedSrcSize,
                                        ZSTDb_buffered) );

    zcs->inToCompress = 0;
    zcs->inBuffPos = 0;
    zcs->inBuffTarget = zcs->blockSize;
    zcs->outBuffContentSize = zcs->outBuffFlushedSize = 0;
    zcs->streamStage = zcss_load;
    zcs->frameEnded = 0;
    return 0;   /* ready to go */
}

size_t ZSTD_resetCStream(ZSTD_CStream* zcs, unsigned long long pledgedSrcSize)
{
    ZSTD_CCtx_params params = zcs->requestedParams;
    params.fParams.contentSizeFlag = (pledgedSrcSize > 0);
    params.cParams = ZSTD_getCParamsFromCCtxParams(params, pledgedSrcSize, 0);
    DEBUGLOG(5, "ZSTD_resetCStream");
    return ZSTD_resetCStream_internal(zcs, NULL, 0, ZSTD_dm_auto, zcs->cdict, params, pledgedSrcSize);
}

/*! ZSTD_initCStream_internal() :
 *  Note : not static, but hidden (not exposed). Used by zstdmt_compress.c
 *  Assumption 1 : params are valid
 *  Assumption 2 : either dict, or cdict, is defined, not both */
size_t ZSTD_initCStream_internal(ZSTD_CStream* zcs,
                    const void* dict, size_t dictSize, const ZSTD_CDict* cdict,
                    ZSTD_CCtx_params params, unsigned long long pledgedSrcSize)
{
    assert(!ZSTD_isError(ZSTD_checkCParams(params.cParams)));
    assert(!((dict) && (cdict)));  /* either dict or cdict, not both */

    if (dict && dictSize >= 8) {
        DEBUGLOG(5, "loading dictionary of size %u", (U32)dictSize);
        if (zcs->staticSize) {   /* static CCtx : never uses malloc */
            /* incompatible with internal cdict creation */
            return ERROR(memory_allocation);
        }
        ZSTD_freeCDict(zcs->cdictLocal);
        zcs->cdictLocal = ZSTD_createCDict_advanced(dict, dictSize,
                                            ZSTD_dlm_byCopy, ZSTD_dm_auto,
                                            params.cParams, zcs->customMem);
        zcs->cdict = zcs->cdictLocal;
        if (zcs->cdictLocal == NULL) return ERROR(memory_allocation);
    } else {
        if (cdict) {
            params.cParams = ZSTD_getCParamsFromCDict(cdict);  /* cParams are enforced from cdict */
        }
        ZSTD_freeCDict(zcs->cdictLocal);
        zcs->cdictLocal = NULL;
        zcs->cdict = cdict;
    }

    params.compressionLevel = ZSTD_CLEVEL_CUSTOM;
    zcs->requestedParams = params;

    return ZSTD_resetCStream_internal(zcs, NULL, 0, ZSTD_dm_auto, zcs->cdict, params, pledgedSrcSize);
}

/* ZSTD_initCStream_usingCDict_advanced() :
 * same as ZSTD_initCStream_usingCDict(), with control over frame parameters */
size_t ZSTD_initCStream_usingCDict_advanced(ZSTD_CStream* zcs,
                                            const ZSTD_CDict* cdict,
                                            ZSTD_frameParameters fParams,
                                            unsigned long long pledgedSrcSize)
{   /* cannot handle NULL cdict (does not know what to do) */
    if (!cdict) return ERROR(dictionary_wrong);
    {   ZSTD_CCtx_params params = zcs->requestedParams;
        params.cParams = ZSTD_getCParamsFromCDict(cdict);
        params.fParams = fParams;
        return ZSTD_initCStream_internal(zcs,
                                NULL, 0, cdict,
                                params, pledgedSrcSize);
    }
}

/* note : cdict must outlive compression session */
size_t ZSTD_initCStream_usingCDict(ZSTD_CStream* zcs, const ZSTD_CDict* cdict)
{
    ZSTD_frameParameters const fParams = { 0 /* contentSize */, 0 /* checksum */, 0 /* hideDictID */ };
    return ZSTD_initCStream_usingCDict_advanced(zcs, cdict, fParams, 0);  /* note : will check that cdict != NULL */
}

size_t ZSTD_initCStream_advanced(ZSTD_CStream* zcs,
                                 const void* dict, size_t dictSize,
                                 ZSTD_parameters params, unsigned long long pledgedSrcSize)
{
    ZSTD_CCtx_params const cctxParams =
            ZSTD_assignParamsToCCtxParams(zcs->requestedParams, params);
    CHECK_F( ZSTD_checkCParams(params.cParams) );
    return ZSTD_initCStream_internal(zcs, dict, dictSize, NULL, cctxParams, pledgedSrcSize);
}

size_t ZSTD_initCStream_usingDict(ZSTD_CStream* zcs, const void* dict, size_t dictSize, int compressionLevel)
{
    ZSTD_parameters const params = ZSTD_getParams(compressionLevel, 0, dictSize);
    ZSTD_CCtx_params const cctxParams =
            ZSTD_assignParamsToCCtxParams(zcs->requestedParams, params);
    return ZSTD_initCStream_internal(zcs, dict, dictSize, NULL, cctxParams, 0);
}

size_t ZSTD_initCStream_srcSize(ZSTD_CStream* zcs, int compressionLevel, unsigned long long pledgedSrcSize)
{
    ZSTD_CCtx_params cctxParams;
    ZSTD_parameters const params = ZSTD_getParams(compressionLevel, pledgedSrcSize, 0);
    cctxParams = ZSTD_assignParamsToCCtxParams(zcs->requestedParams, params);
    cctxParams.fParams.contentSizeFlag = (pledgedSrcSize>0);
    return ZSTD_initCStream_internal(zcs, NULL, 0, NULL, cctxParams, pledgedSrcSize);
}

size_t ZSTD_initCStream(ZSTD_CStream* zcs, int compressionLevel)
{
    return ZSTD_initCStream_srcSize(zcs, compressionLevel, 0);
}

/*======   Compression   ======*/

MEM_STATIC size_t ZSTD_limitCopy(void* dst, size_t dstCapacity,
                           const void* src, size_t srcSize)
{
    size_t const length = MIN(dstCapacity, srcSize);
    if (length) memcpy(dst, src, length);
    return length;
}

/** ZSTD_compressStream_generic():
 *  internal function for all *compressStream*() variants and *compress_generic()
 * @return : hint size for next input */
size_t ZSTD_compressStream_generic(ZSTD_CStream* zcs,
                                   ZSTD_outBuffer* output,
                                   ZSTD_inBuffer* input,
                                   ZSTD_EndDirective const flushMode)
{
    const char* const istart = (const char*)input->src;
    const char* const iend = istart + input->size;
    const char* ip = istart + input->pos;
    char* const ostart = (char*)output->dst;
    char* const oend = ostart + output->size;
    char* op = ostart + output->pos;
    U32 someMoreWork = 1;

    /* check expectations */
    DEBUGLOG(5, "ZSTD_compressStream_generic, flush=%u", (U32)flushMode);
    assert(zcs->inBuff != NULL);
    assert(zcs->inBuffSize>0);
    assert(zcs->outBuff!= NULL);
    assert(zcs->outBuffSize>0);
    assert(output->pos <= output->size);
    assert(input->pos <= input->size);

    while (someMoreWork) {
        switch(zcs->streamStage)
        {
        case zcss_init:
            /* call ZSTD_initCStream() first ! */
            return ERROR(init_missing);

        case zcss_load:
            if ( (flushMode == ZSTD_e_end)
              && ((size_t)(oend-op) >= ZSTD_compressBound(iend-ip))  /* enough dstCapacity */
              && (zcs->inBuffPos == 0) ) {
                /* shortcut to compression pass directly into output buffer */
                size_t const cSize = ZSTD_compressEnd(zcs,
                                                op, oend-op, ip, iend-ip);
                DEBUGLOG(4, "ZSTD_compressEnd : %u", (U32)cSize);
                if (ZSTD_isError(cSize)) return cSize;
                ip = iend;
                op += cSize;
                zcs->frameEnded = 1;
                ZSTD_startNewCompression(zcs);
                someMoreWork = 0; break;
            }
            /* complete loading into inBuffer */
            {   size_t const toLoad = zcs->inBuffTarget - zcs->inBuffPos;
                size_t const loaded = ZSTD_limitCopy(
                                        zcs->inBuff + zcs->inBuffPos, toLoad,
                                        ip, iend-ip);
                zcs->inBuffPos += loaded;
                ip += loaded;
                if ( (flushMode == ZSTD_e_continue)
                  && (zcs->inBuffPos < zcs->inBuffTarget) ) {
                    /* not enough input to fill full block : stop here */
                    someMoreWork = 0; break;
                }
                if ( (flushMode == ZSTD_e_flush)
                  && (zcs->inBuffPos == zcs->inToCompress) ) {
                    /* empty */
                    someMoreWork = 0; break;
                }
            }
            /* compress current block (note : this stage cannot be stopped in the middle) */
            DEBUGLOG(5, "stream compression stage (flushMode==%u)", flushMode);
            {   void* cDst;
                size_t cSize;
                size_t const iSize = zcs->inBuffPos - zcs->inToCompress;
                size_t oSize = oend-op;
                unsigned const lastBlock = (flushMode == ZSTD_e_end) && (ip==iend);
                if (oSize >= ZSTD_compressBound(iSize))
                    cDst = op;   /* compress into output buffer, to skip flush stage */
                else
                    cDst = zcs->outBuff, oSize = zcs->outBuffSize;
                cSize = lastBlock ?
                        ZSTD_compressEnd(zcs, cDst, oSize,
                                    zcs->inBuff + zcs->inToCompress, iSize) :
                        ZSTD_compressContinue(zcs, cDst, oSize,
                                    zcs->inBuff + zcs->inToCompress, iSize);
                if (ZSTD_isError(cSize)) return cSize;
                zcs->frameEnded = lastBlock;
                /* prepare next block */
                zcs->inBuffTarget = zcs->inBuffPos + zcs->blockSize;
                if (zcs->inBuffTarget > zcs->inBuffSize)
                    zcs->inBuffPos = 0, zcs->inBuffTarget = zcs->blockSize;
                DEBUGLOG(5, "inBuffTarget:%u / inBuffSize:%u",
                         (U32)zcs->inBuffTarget, (U32)zcs->inBuffSize);
                if (!lastBlock)
                    assert(zcs->inBuffTarget <= zcs->inBuffSize);
                zcs->inToCompress = zcs->inBuffPos;
                if (cDst == op) {  /* no need to flush */
                    op += cSize;
                    if (zcs->frameEnded) {
                        DEBUGLOG(5, "Frame completed directly in outBuffer");
                        someMoreWork = 0;
                        ZSTD_startNewCompression(zcs);
                    }
                    break;
                }
                zcs->outBuffContentSize = cSize;
                zcs->outBuffFlushedSize = 0;
                zcs->streamStage = zcss_flush; /* pass-through to flush stage */
            }
	    /* fall-through */
        case zcss_flush:
            DEBUGLOG(5, "flush stage");
            {   size_t const toFlush = zcs->outBuffContentSize - zcs->outBuffFlushedSize;
                size_t const flushed = ZSTD_limitCopy(op, oend-op,
                            zcs->outBuff + zcs->outBuffFlushedSize, toFlush);
                DEBUGLOG(5, "toFlush: %u into %u ==> flushed: %u",
                            (U32)toFlush, (U32)(oend-op), (U32)flushed);
                op += flushed;
                zcs->outBuffFlushedSize += flushed;
                if (toFlush!=flushed) {
                    /* flush not fully completed, presumably because dst is too small */
                    assert(op==oend);
                    someMoreWork = 0;
                    break;
                }
                zcs->outBuffContentSize = zcs->outBuffFlushedSize = 0;
                if (zcs->frameEnded) {
                    DEBUGLOG(5, "Frame completed on flush");
                    someMoreWork = 0;
                    ZSTD_startNewCompression(zcs);
                    break;
                }
                zcs->streamStage = zcss_load;
                break;
            }

        default: /* impossible */
            assert(0);
        }
    }

    input->pos = ip - istart;
    output->pos = op - ostart;
    if (zcs->frameEnded) return 0;
    {   size_t hintInSize = zcs->inBuffTarget - zcs->inBuffPos;
        if (hintInSize==0) hintInSize = zcs->blockSize;
        return hintInSize;
    }
}

size_t ZSTD_compressStream(ZSTD_CStream* zcs, ZSTD_outBuffer* output, ZSTD_inBuffer* input)
{
    /* check conditions */
    if (output->pos > output->size) return ERROR(GENERIC);
    if (input->pos  > input->size)  return ERROR(GENERIC);

    return ZSTD_compressStream_generic(zcs, output, input, ZSTD_e_continue);
}

/*! ZSTDMT_initCStream_internal() :
 *  Private use only. Init streaming operation.
 *  expects params to be valid.
 *  must receive dict, or cdict, or none, but not both.
 *  @return : 0, or an error code */
size_t ZSTDMT_initCStream_internal(ZSTDMT_CCtx* zcs,
                    const void* dict, size_t dictSize, ZSTD_dictMode_e dictMode,
                    const ZSTD_CDict* cdict,
                    ZSTD_CCtx_params params, unsigned long long pledgedSrcSize);


size_t ZSTD_compress_generic (ZSTD_CCtx* cctx,
                              ZSTD_outBuffer* output,
                              ZSTD_inBuffer* input,
                              ZSTD_EndDirective endOp)
{
    /* check conditions */
    if (output->pos > output->size) return ERROR(GENERIC);
    if (input->pos  > input->size)  return ERROR(GENERIC);
    assert(cctx!=NULL);

    /* transparent initialization stage */
    if (cctx->streamStage == zcss_init) {
        ZSTD_prefixDict const prefixDict = cctx->prefixDict;
        ZSTD_CCtx_params params = cctx->requestedParams;
        params.cParams = ZSTD_getCParamsFromCCtxParams(
                cctx->requestedParams, cctx->pledgedSrcSizePlusOne-1, 0 /*dictSize*/);
        memset(&cctx->prefixDict, 0, sizeof(cctx->prefixDict));  /* single usage */
        assert(prefixDict.dict==NULL || cctx->cdict==NULL);   /* only one can be set */

#ifdef ZSTD_MULTITHREAD
        if (params.nbThreads > 1) {
            if (cctx->mtctx == NULL || cctx->appliedParams.nbThreads != params.nbThreads) {
                ZSTDMT_freeCCtx(cctx->mtctx);
                cctx->mtctx = ZSTDMT_createCCtx_advanced(params.nbThreads, cctx->customMem);
                if (cctx->mtctx == NULL) return ERROR(memory_allocation);
            }
            DEBUGLOG(4, "call ZSTDMT_initCStream_internal as nbThreads=%u", params.nbThreads);
            CHECK_F( ZSTDMT_initCStream_internal(
                             cctx->mtctx,
                             prefixDict.dict, prefixDict.dictSize, ZSTD_dm_rawContent,
                             cctx->cdict, params, cctx->pledgedSrcSizePlusOne-1) );
            cctx->streamStage = zcss_load;
            cctx->appliedParams.nbThreads = params.nbThreads;
        } else
#endif
        {
            CHECK_F( ZSTD_resetCStream_internal(
                             cctx, prefixDict.dict, prefixDict.dictSize,
                             prefixDict.dictMode, cctx->cdict, params,
                             cctx->pledgedSrcSizePlusOne-1) );
    }   }

    /* compression stage */
#ifdef ZSTD_MULTITHREAD
    if (cctx->appliedParams.nbThreads > 1) {
        size_t const flushMin = ZSTDMT_compressStream_generic(cctx->mtctx, output, input, endOp);
        DEBUGLOG(5, "ZSTDMT_compressStream_generic : %u", (U32)flushMin);
        if ( ZSTD_isError(flushMin)
          || (endOp == ZSTD_e_end && flushMin == 0) ) { /* compression completed */
            ZSTD_startNewCompression(cctx);
        }
        return flushMin;
    }
#endif
    CHECK_F( ZSTD_compressStream_generic(cctx, output, input, endOp) );
    DEBUGLOG(5, "completed ZSTD_compress_generic");
    return cctx->outBuffContentSize - cctx->outBuffFlushedSize; /* remaining to flush */
}

size_t ZSTD_compress_generic_simpleArgs (
                            ZSTD_CCtx* cctx,
                            void* dst, size_t dstCapacity, size_t* dstPos,
                      const void* src, size_t srcSize, size_t* srcPos,
                            ZSTD_EndDirective endOp)
{
    ZSTD_outBuffer output = { dst, dstCapacity, *dstPos };
    ZSTD_inBuffer  input  = { src, srcSize, *srcPos };
    /* ZSTD_compress_generic() will check validity of dstPos and srcPos */
    size_t const cErr = ZSTD_compress_generic(cctx, &output, &input, endOp);
    *dstPos = output.pos;
    *srcPos = input.pos;
    return cErr;
}


/*======   Finalize   ======*/

/*! ZSTD_flushStream() :
*   @return : amount of data remaining to flush */
size_t ZSTD_flushStream(ZSTD_CStream* zcs, ZSTD_outBuffer* output)
{
    ZSTD_inBuffer input = { NULL, 0, 0 };
    if (output->pos > output->size) return ERROR(GENERIC);
    CHECK_F( ZSTD_compressStream_generic(zcs, output, &input, ZSTD_e_flush) );
    return zcs->outBuffContentSize - zcs->outBuffFlushedSize;  /* remaining to flush */
}


size_t ZSTD_endStream(ZSTD_CStream* zcs, ZSTD_outBuffer* output)
{
    ZSTD_inBuffer input = { NULL, 0, 0 };
    if (output->pos > output->size) return ERROR(GENERIC);
    CHECK_F( ZSTD_compressStream_generic(zcs, output, &input, ZSTD_e_end) );
    {   size_t const lastBlockSize = zcs->frameEnded ? 0 : ZSTD_BLOCKHEADERSIZE;
        size_t const checksumSize = zcs->frameEnded ? 0 : zcs->appliedParams.fParams.checksumFlag * 4;
        size_t const toFlush = zcs->outBuffContentSize - zcs->outBuffFlushedSize + lastBlockSize + checksumSize;
        DEBUGLOG(5, "ZSTD_endStream : remaining to flush : %u",
                (unsigned)toFlush);
        return toFlush;
    }
}


/*-=====  Pre-defined compression levels  =====-*/

#define ZSTD_MAX_CLEVEL     22
int ZSTD_maxCLevel(void) { return ZSTD_MAX_CLEVEL; }

static const ZSTD_compressionParameters ZSTD_defaultCParameters[4][ZSTD_MAX_CLEVEL+1] = {
{   /* "default" - guarantees a monotonically increasing memory budget */
    /* W,  C,  H,  S,  L, TL, strat */
    { 18, 12, 12,  1,  7, 16, ZSTD_fast    },  /* level  0 - never used */
    { 19, 13, 14,  1,  7, 16, ZSTD_fast    },  /* level  1 */
    { 19, 15, 16,  1,  6, 16, ZSTD_fast    },  /* level  2 */
    { 20, 16, 17,  1,  5, 16, ZSTD_dfast   },  /* level  3 */
    { 20, 17, 18,  1,  5, 16, ZSTD_dfast   },  /* level  4 */
    { 20, 17, 18,  2,  5, 16, ZSTD_greedy  },  /* level  5 */
    { 21, 17, 19,  2,  5, 16, ZSTD_lazy    },  /* level  6 */
    { 21, 18, 19,  3,  5, 16, ZSTD_lazy    },  /* level  7 */
    { 21, 18, 20,  3,  5, 16, ZSTD_lazy2   },  /* level  8 */
    { 21, 19, 20,  3,  5, 16, ZSTD_lazy2   },  /* level  9 */
    { 21, 19, 21,  4,  5, 16, ZSTD_lazy2   },  /* level 10 */
    { 22, 20, 22,  4,  5, 16, ZSTD_lazy2   },  /* level 11 */
    { 22, 20, 22,  5,  5, 16, ZSTD_lazy2   },  /* level 12 */
    { 22, 21, 22,  5,  5, 16, ZSTD_lazy2   },  /* level 13 */
    { 22, 21, 22,  6,  5, 16, ZSTD_lazy2   },  /* level 14 */
    { 22, 21, 22,  5,  5, 16, ZSTD_btlazy2 },  /* level 15 */
    { 23, 22, 22,  5,  5, 16, ZSTD_btlazy2 },  /* level 16 */
    { 23, 22, 22,  4,  5, 24, ZSTD_btopt   },  /* level 17 */
    { 23, 22, 22,  5,  4, 32, ZSTD_btopt   },  /* level 18 */
    { 23, 23, 22,  6,  3, 48, ZSTD_btopt   },  /* level 19 */
    { 25, 25, 23,  7,  3, 64, ZSTD_btultra },  /* level 20 */
    { 26, 26, 24,  7,  3,256, ZSTD_btultra },  /* level 21 */
    { 27, 27, 25,  9,  3,512, ZSTD_btultra },  /* level 22 */
},
{   /* for srcSize <= 256 KB */
    /* W,  C,  H,  S,  L,  T, strat */
    {  0,  0,  0,  0,  0,  0, ZSTD_fast    },  /* level  0 - not used */
    { 18, 13, 14,  1,  6,  8, ZSTD_fast    },  /* level  1 */
    { 18, 14, 13,  1,  5,  8, ZSTD_dfast   },  /* level  2 */
    { 18, 16, 15,  1,  5,  8, ZSTD_dfast   },  /* level  3 */
    { 18, 15, 17,  1,  5,  8, ZSTD_greedy  },  /* level  4.*/
    { 18, 16, 17,  4,  5,  8, ZSTD_greedy  },  /* level  5.*/
    { 18, 16, 17,  3,  5,  8, ZSTD_lazy    },  /* level  6.*/
    { 18, 17, 17,  4,  4,  8, ZSTD_lazy    },  /* level  7 */
    { 18, 17, 17,  4,  4,  8, ZSTD_lazy2   },  /* level  8 */
    { 18, 17, 17,  5,  4,  8, ZSTD_lazy2   },  /* level  9 */
    { 18, 17, 17,  6,  4,  8, ZSTD_lazy2   },  /* level 10 */
    { 18, 18, 17,  6,  4,  8, ZSTD_lazy2   },  /* level 11.*/
    { 18, 18, 17,  7,  4,  8, ZSTD_lazy2   },  /* level 12.*/
    { 18, 19, 17,  6,  4,  8, ZSTD_btlazy2 },  /* level 13 */
    { 18, 18, 18,  4,  4, 16, ZSTD_btopt   },  /* level 14.*/
    { 18, 18, 18,  4,  3, 16, ZSTD_btopt   },  /* level 15.*/
    { 18, 19, 18,  6,  3, 32, ZSTD_btopt   },  /* level 16.*/
    { 18, 19, 18,  8,  3, 64, ZSTD_btopt   },  /* level 17.*/
    { 18, 19, 18,  9,  3,128, ZSTD_btopt   },  /* level 18.*/
    { 18, 19, 18, 10,  3,256, ZSTD_btopt   },  /* level 19.*/
    { 18, 19, 18, 11,  3,512, ZSTD_btultra },  /* level 20.*/
    { 18, 19, 18, 12,  3,512, ZSTD_btultra },  /* level 21.*/
    { 18, 19, 18, 13,  3,512, ZSTD_btultra },  /* level 22.*/
},
{   /* for srcSize <= 128 KB */
    /* W,  C,  H,  S,  L,  T, strat */
    { 17, 12, 12,  1,  7,  8, ZSTD_fast    },  /* level  0 - not used */
    { 17, 12, 13,  1,  6,  8, ZSTD_fast    },  /* level  1 */
    { 17, 13, 16,  1,  5,  8, ZSTD_fast    },  /* level  2 */
    { 17, 16, 16,  2,  5,  8, ZSTD_dfast   },  /* level  3 */
    { 17, 13, 15,  3,  4,  8, ZSTD_greedy  },  /* level  4 */
    { 17, 15, 17,  4,  4,  8, ZSTD_greedy  },  /* level  5 */
    { 17, 16, 17,  3,  4,  8, ZSTD_lazy    },  /* level  6 */
    { 17, 15, 17,  4,  4,  8, ZSTD_lazy2   },  /* level  7 */
    { 17, 17, 17,  4,  4,  8, ZSTD_lazy2   },  /* level  8 */
    { 17, 17, 17,  5,  4,  8, ZSTD_lazy2   },  /* level  9 */
    { 17, 17, 17,  6,  4,  8, ZSTD_lazy2   },  /* level 10 */
    { 17, 17, 17,  7,  4,  8, ZSTD_lazy2   },  /* level 11 */
    { 17, 17, 17,  8,  4,  8, ZSTD_lazy2   },  /* level 12 */
    { 17, 18, 17,  6,  4,  8, ZSTD_btlazy2 },  /* level 13.*/
    { 17, 17, 17,  7,  3,  8, ZSTD_btopt   },  /* level 14.*/
    { 17, 17, 17,  7,  3, 16, ZSTD_btopt   },  /* level 15.*/
    { 17, 18, 17,  7,  3, 32, ZSTD_btopt   },  /* level 16.*/
    { 17, 18, 17,  7,  3, 64, ZSTD_btopt   },  /* level 17.*/
    { 17, 18, 17,  7,  3,256, ZSTD_btopt   },  /* level 18.*/
    { 17, 18, 17,  8,  3,256, ZSTD_btopt   },  /* level 19.*/
    { 17, 18, 17,  9,  3,256, ZSTD_btultra },  /* level 20.*/
    { 17, 18, 17, 10,  3,256, ZSTD_btultra },  /* level 21.*/
    { 17, 18, 17, 11,  3,512, ZSTD_btultra },  /* level 22.*/
},
{   /* for srcSize <= 16 KB */
    /* W,  C,  H,  S,  L,  T, strat */
    { 14, 12, 12,  1,  7,  6, ZSTD_fast    },  /* level  0 - not used */
    { 14, 14, 14,  1,  6,  6, ZSTD_fast    },  /* level  1 */
    { 14, 14, 14,  1,  4,  6, ZSTD_fast    },  /* level  2 */
    { 14, 14, 14,  1,  4,  6, ZSTD_dfast   },  /* level  3.*/
    { 14, 14, 14,  4,  4,  6, ZSTD_greedy  },  /* level  4.*/
    { 14, 14, 14,  3,  4,  6, ZSTD_lazy    },  /* level  5.*/
    { 14, 14, 14,  4,  4,  6, ZSTD_lazy2   },  /* level  6 */
    { 14, 14, 14,  5,  4,  6, ZSTD_lazy2   },  /* level  7 */
    { 14, 14, 14,  6,  4,  6, ZSTD_lazy2   },  /* level  8.*/
    { 14, 15, 14,  6,  4,  6, ZSTD_btlazy2 },  /* level  9.*/
    { 14, 15, 14,  3,  3,  6, ZSTD_btopt   },  /* level 10.*/
    { 14, 15, 14,  6,  3,  8, ZSTD_btopt   },  /* level 11.*/
    { 14, 15, 14,  6,  3, 16, ZSTD_btopt   },  /* level 12.*/
    { 14, 15, 14,  6,  3, 24, ZSTD_btopt   },  /* level 13.*/
    { 14, 15, 15,  6,  3, 48, ZSTD_btopt   },  /* level 14.*/
    { 14, 15, 15,  6,  3, 64, ZSTD_btopt   },  /* level 15.*/
    { 14, 15, 15,  6,  3, 96, ZSTD_btopt   },  /* level 16.*/
    { 14, 15, 15,  6,  3,128, ZSTD_btopt   },  /* level 17.*/
    { 14, 15, 15,  6,  3,256, ZSTD_btopt   },  /* level 18.*/
    { 14, 15, 15,  7,  3,256, ZSTD_btopt   },  /* level 19.*/
    { 14, 15, 15,  8,  3,256, ZSTD_btultra },  /* level 20.*/
    { 14, 15, 15,  9,  3,256, ZSTD_btultra },  /* level 21.*/
    { 14, 15, 15, 10,  3,256, ZSTD_btultra },  /* level 22.*/
},
};

#if defined(ZSTD_DEBUG) && (ZSTD_DEBUG>=1)
/* This function just controls
 * the monotonic memory budget increase of ZSTD_defaultCParameters[0].
 * Run once, on first ZSTD_getCParams() usage, if ZSTD_DEBUG is enabled
 */
MEM_STATIC void ZSTD_check_compressionLevel_monotonicIncrease_memoryBudget(void)
{
    int level;
    for (level=1; level<ZSTD_maxCLevel(); level++) {
        ZSTD_compressionParameters const c1 = ZSTD_defaultCParameters[0][level];
        ZSTD_compressionParameters const c2 = ZSTD_defaultCParameters[0][level+1];
        assert(c1.windowLog <= c2.windowLog);
#       define ZSTD_TABLECOST(h,c) ((1<<(h)) + (1<<(c)))
        assert(ZSTD_TABLECOST(c1.hashLog, c1.chainLog) <= ZSTD_TABLECOST(c2.hashLog, c2.chainLog));
    }
}
#endif

/*! ZSTD_getCParams() :
*   @return ZSTD_compressionParameters structure for a selected compression level, `srcSize` and `dictSize`.
*   Size values are optional, provide 0 if not known or unused */
ZSTD_compressionParameters ZSTD_getCParams(int compressionLevel, unsigned long long srcSizeHint, size_t dictSize)
{
    size_t const addedSize = srcSizeHint ? 0 : 500;
    U64 const rSize = srcSizeHint+dictSize ? srcSizeHint+dictSize+addedSize : (U64)-1;
    U32 const tableID = (rSize <= 256 KB) + (rSize <= 128 KB) + (rSize <= 16 KB);   /* intentional underflow for srcSizeHint == 0 */

#if defined(ZSTD_DEBUG) && (ZSTD_DEBUG>=1)
    static int g_monotonicTest = 1;
    if (g_monotonicTest) {
        ZSTD_check_compressionLevel_monotonicIncrease_memoryBudget();
        g_monotonicTest=0;
    }
#endif

    if (compressionLevel <= 0) compressionLevel = ZSTD_CLEVEL_DEFAULT;   /* 0 == default; no negative compressionLevel yet */
    if (compressionLevel > ZSTD_MAX_CLEVEL) compressionLevel = ZSTD_MAX_CLEVEL;
    { ZSTD_compressionParameters const cp = ZSTD_defaultCParameters[tableID][compressionLevel];
      return ZSTD_adjustCParams_internal(cp, srcSizeHint, dictSize); }

}

/*! ZSTD_getParams() :
*   same as ZSTD_getCParams(), but @return a `ZSTD_parameters` object (instead of `ZSTD_compressionParameters`).
*   All fields of `ZSTD_frameParameters` are set to default (0) */
ZSTD_parameters ZSTD_getParams(int compressionLevel, unsigned long long srcSizeHint, size_t dictSize) {
    ZSTD_parameters params;
    ZSTD_compressionParameters const cParams = ZSTD_getCParams(compressionLevel, srcSizeHint, dictSize);
    memset(&params, 0, sizeof(params));
    params.cParams = cParams;
    return params;
}<|MERGE_RESOLUTION|>--- conflicted
+++ resolved
@@ -70,69 +70,6 @@
     size_t dictContentSize;
     ZSTD_CCtx* refContext;
 };  /* typedef'd to ZSTD_CDict within "zstd.h" */
-
-<<<<<<< HEAD
-typedef struct ZSTD_prefixDict_s {
-    const void* dict;
-    size_t dictSize;
-    ZSTD_dictMode_e dictMode;
-} ZSTD_prefixDict;
-
-struct ZSTD_CCtx_s {
-    const BYTE* nextSrc;    /* next block here to continue on current prefix */
-    const BYTE* base;       /* All regular indexes relative to this position */
-    const BYTE* dictBase;   /* extDict indexes relative to this position */
-    U32   dictLimit;        /* below that point, need extDict */
-    U32   lowLimit;         /* below that point, no more data */
-    U32   nextToUpdate;     /* index from which to continue dictionary update */
-    U32   nextToUpdate3;    /* index from which to continue dictionary update */
-    U32   hashLog3;         /* dispatch table : larger == faster, more memory */
-    U32   loadedDictEnd;    /* index of end of dictionary */
-    ZSTD_compressionStage_e stage;
-    U32   dictID;
-    ZSTD_CCtx_params requestedParams;
-    ZSTD_CCtx_params appliedParams;
-    void* workSpace;
-    size_t workSpaceSize;
-    size_t blockSize;
-    U64 pledgedSrcSizePlusOne;  /* this way, 0 (default) == unknown */
-    U64 consumedSrcSize;
-    XXH64_state_t xxhState;
-    ZSTD_customMem customMem;
-    size_t staticSize;
-
-    seqStore_t seqStore;    /* sequences storage ptrs */
-    optState_t optState;
-    ldmState_t ldmState;    /* long distance matching state */
-    U32* hashTable;
-    U32* hashTable3;
-    U32* chainTable;
-    ZSTD_entropyCTables_t* entropy;
-
-    /* streaming */
-    char*  inBuff;
-    size_t inBuffSize;
-    size_t inToCompress;
-    size_t inBuffPos;
-    size_t inBuffTarget;
-    char*  outBuff;
-    size_t outBuffSize;
-    size_t outBuffContentSize;
-    size_t outBuffFlushedSize;
-    ZSTD_cStreamStage streamStage;
-    U32    frameEnded;
-
-    /* Dictionary */
-    ZSTD_CDict* cdictLocal;
-    const ZSTD_CDict* cdict;
-    ZSTD_prefixDict prefixDict;   /* single-usage dictionary */
-
-    /* Multi-threading */
-    ZSTDMT_CCtx* mtctx;
-};
-
-=======
->>>>>>> e6b0945c
 
 ZSTD_CCtx* ZSTD_createCCtx(void)
 {
@@ -1101,10 +1038,7 @@
 
     memcpy(&dstCCtx->customMem, &srcCCtx->customMem, sizeof(ZSTD_customMem));
     {   ZSTD_CCtx_params params = dstCCtx->requestedParams;
-<<<<<<< HEAD
-=======
         /* Copy only compression parameters related to tables. */
->>>>>>> e6b0945c
         params.cParams = srcCCtx->appliedParams.cParams;
         params.fParams = fParams;
         ZSTD_resetCCtx_internal(dstCCtx, params, pledgedSrcSize,
@@ -1618,1513 +1552,6 @@
     return cSize;
 }
 
-
-<<<<<<< HEAD
-/*! ZSTD_storeSeq() :
-    Store a sequence (literal length, literals, offset code and match length code) into seqStore_t.
-    `offsetCode` : distance to match, or 0 == repCode.
-    `matchCode` : matchLength - MINMATCH
-*/
-MEM_STATIC void ZSTD_storeSeq(seqStore_t* seqStorePtr, size_t litLength, const void* literals, U32 offsetCode, size_t matchCode)
-{
-#if defined(ZSTD_DEBUG) && (ZSTD_DEBUG >= 6)
-    static const BYTE* g_start = NULL;
-    U32 const pos = (U32)((const BYTE*)literals - g_start);
-    if (g_start==NULL) g_start = (const BYTE*)literals;
-    if ((pos > 0) && (pos < 1000000000))
-        DEBUGLOG(6, "Cpos %6u :%5u literals & match %3u bytes at distance %6u",
-               pos, (U32)litLength, (U32)matchCode+MINMATCH, (U32)offsetCode);
-#endif
-    /* copy Literals */
-    assert(seqStorePtr->lit + litLength <= seqStorePtr->litStart + 128 KB);
-    ZSTD_wildcopy(seqStorePtr->lit, literals, litLength);
-    seqStorePtr->lit += litLength;
-
-    /* literal Length */
-    if (litLength>0xFFFF) {
-        seqStorePtr->longLengthID = 1;
-        seqStorePtr->longLengthPos = (U32)(seqStorePtr->sequences - seqStorePtr->sequencesStart);
-    }
-    seqStorePtr->sequences[0].litLength = (U16)litLength;
-
-    /* match offset */
-    seqStorePtr->sequences[0].offset = offsetCode + 1;
-
-    /* match Length */
-    if (matchCode>0xFFFF) {
-        seqStorePtr->longLengthID = 2;
-        seqStorePtr->longLengthPos = (U32)(seqStorePtr->sequences - seqStorePtr->sequencesStart);
-    }
-    seqStorePtr->sequences[0].matchLength = (U16)matchCode;
-
-    seqStorePtr->sequences++;
-}
-
-
-/*-*************************************
-*  Match length counter
-***************************************/
-static unsigned ZSTD_NbCommonBytes (register size_t val)
-{
-    if (MEM_isLittleEndian()) {
-        if (MEM_64bits()) {
-#       if defined(_MSC_VER) && defined(_WIN64)
-            unsigned long r = 0;
-            _BitScanForward64( &r, (U64)val );
-            return (unsigned)(r>>3);
-#       elif defined(__GNUC__) && (__GNUC__ >= 3)
-            return (__builtin_ctzll((U64)val) >> 3);
-#       else
-            static const int DeBruijnBytePos[64] = { 0, 0, 0, 0, 0, 1, 1, 2,
-                                                     0, 3, 1, 3, 1, 4, 2, 7,
-                                                     0, 2, 3, 6, 1, 5, 3, 5,
-                                                     1, 3, 4, 4, 2, 5, 6, 7,
-                                                     7, 0, 1, 2, 3, 3, 4, 6,
-                                                     2, 6, 5, 5, 3, 4, 5, 6,
-                                                     7, 1, 2, 4, 6, 4, 4, 5,
-                                                     7, 2, 6, 5, 7, 6, 7, 7 };
-            return DeBruijnBytePos[((U64)((val & -(long long)val) * 0x0218A392CDABBD3FULL)) >> 58];
-#       endif
-        } else { /* 32 bits */
-#       if defined(_MSC_VER)
-            unsigned long r=0;
-            _BitScanForward( &r, (U32)val );
-            return (unsigned)(r>>3);
-#       elif defined(__GNUC__) && (__GNUC__ >= 3)
-            return (__builtin_ctz((U32)val) >> 3);
-#       else
-            static const int DeBruijnBytePos[32] = { 0, 0, 3, 0, 3, 1, 3, 0,
-                                                     3, 2, 2, 1, 3, 2, 0, 1,
-                                                     3, 3, 1, 2, 2, 2, 2, 0,
-                                                     3, 1, 2, 0, 1, 0, 1, 1 };
-            return DeBruijnBytePos[((U32)((val & -(S32)val) * 0x077CB531U)) >> 27];
-#       endif
-        }
-    } else {  /* Big Endian CPU */
-        if (MEM_64bits()) {
-#       if defined(_MSC_VER) && defined(_WIN64)
-            unsigned long r = 0;
-            _BitScanReverse64( &r, val );
-            return (unsigned)(r>>3);
-#       elif defined(__GNUC__) && (__GNUC__ >= 3)
-            return (__builtin_clzll(val) >> 3);
-#       else
-            unsigned r;
-            const unsigned n32 = sizeof(size_t)*4;   /* calculate this way due to compiler complaining in 32-bits mode */
-            if (!(val>>n32)) { r=4; } else { r=0; val>>=n32; }
-            if (!(val>>16)) { r+=2; val>>=8; } else { val>>=24; }
-            r += (!val);
-            return r;
-#       endif
-        } else { /* 32 bits */
-#       if defined(_MSC_VER)
-            unsigned long r = 0;
-            _BitScanReverse( &r, (unsigned long)val );
-            return (unsigned)(r>>3);
-#       elif defined(__GNUC__) && (__GNUC__ >= 3)
-            return (__builtin_clz((U32)val) >> 3);
-#       else
-            unsigned r;
-            if (!(val>>16)) { r=2; val>>=8; } else { r=0; val>>=24; }
-            r += (!val);
-            return r;
-#       endif
-    }   }
-}
-
-
-static size_t ZSTD_count(const BYTE* pIn, const BYTE* pMatch, const BYTE* const pInLimit)
-{
-    const BYTE* const pStart = pIn;
-    const BYTE* const pInLoopLimit = pInLimit - (sizeof(size_t)-1);
-
-    while (pIn < pInLoopLimit) {
-        size_t const diff = MEM_readST(pMatch) ^ MEM_readST(pIn);
-        if (!diff) { pIn+=sizeof(size_t); pMatch+=sizeof(size_t); continue; }
-        pIn += ZSTD_NbCommonBytes(diff);
-        return (size_t)(pIn - pStart);
-    }
-    if (MEM_64bits()) if ((pIn<(pInLimit-3)) && (MEM_read32(pMatch) == MEM_read32(pIn))) { pIn+=4; pMatch+=4; }
-    if ((pIn<(pInLimit-1)) && (MEM_read16(pMatch) == MEM_read16(pIn))) { pIn+=2; pMatch+=2; }
-    if ((pIn<pInLimit) && (*pMatch == *pIn)) pIn++;
-    return (size_t)(pIn - pStart);
-}
-
-/** ZSTD_count_2segments() :
-*   can count match length with `ip` & `match` in 2 different segments.
-*   convention : on reaching mEnd, match count continue starting from iStart
-*/
-static size_t ZSTD_count_2segments(const BYTE* ip, const BYTE* match, const BYTE* iEnd, const BYTE* mEnd, const BYTE* iStart)
-{
-    const BYTE* const vEnd = MIN( ip + (mEnd - match), iEnd);
-    size_t const matchLength = ZSTD_count(ip, match, vEnd);
-    if (match + matchLength != mEnd) return matchLength;
-    return matchLength + ZSTD_count(ip+matchLength, iStart, iEnd);
-}
-
-
-/*-*************************************
-*  Hashes
-***************************************/
-static const U32 prime3bytes = 506832829U;
-static U32    ZSTD_hash3(U32 u, U32 h) { return ((u << (32-24)) * prime3bytes)  >> (32-h) ; }
-MEM_STATIC size_t ZSTD_hash3Ptr(const void* ptr, U32 h) { return ZSTD_hash3(MEM_readLE32(ptr), h); } /* only in zstd_opt.h */
-
-static const U32 prime4bytes = 2654435761U;
-static U32    ZSTD_hash4(U32 u, U32 h) { return (u * prime4bytes) >> (32-h) ; }
-static size_t ZSTD_hash4Ptr(const void* ptr, U32 h) { return ZSTD_hash4(MEM_read32(ptr), h); }
-
-static const U64 prime5bytes = 889523592379ULL;
-static size_t ZSTD_hash5(U64 u, U32 h) { return (size_t)(((u  << (64-40)) * prime5bytes) >> (64-h)) ; }
-static size_t ZSTD_hash5Ptr(const void* p, U32 h) { return ZSTD_hash5(MEM_readLE64(p), h); }
-
-static const U64 prime6bytes = 227718039650203ULL;
-static size_t ZSTD_hash6(U64 u, U32 h) { return (size_t)(((u  << (64-48)) * prime6bytes) >> (64-h)) ; }
-static size_t ZSTD_hash6Ptr(const void* p, U32 h) { return ZSTD_hash6(MEM_readLE64(p), h); }
-
-static const U64 prime7bytes = 58295818150454627ULL;
-static size_t ZSTD_hash7(U64 u, U32 h) { return (size_t)(((u  << (64-56)) * prime7bytes) >> (64-h)) ; }
-static size_t ZSTD_hash7Ptr(const void* p, U32 h) { return ZSTD_hash7(MEM_readLE64(p), h); }
-
-static const U64 prime8bytes = 0xCF1BBCDCB7A56463ULL;
-static size_t ZSTD_hash8(U64 u, U32 h) { return (size_t)(((u) * prime8bytes) >> (64-h)) ; }
-static size_t ZSTD_hash8Ptr(const void* p, U32 h) { return ZSTD_hash8(MEM_readLE64(p), h); }
-
-static size_t ZSTD_hashPtr(const void* p, U32 hBits, U32 mls)
-{
-    switch(mls)
-    {
-    default:
-    case 4: return ZSTD_hash4Ptr(p, hBits);
-    case 5: return ZSTD_hash5Ptr(p, hBits);
-    case 6: return ZSTD_hash6Ptr(p, hBits);
-    case 7: return ZSTD_hash7Ptr(p, hBits);
-    case 8: return ZSTD_hash8Ptr(p, hBits);
-    }
-}
-
-
-/*-*************************************
-*  Fast Scan
-***************************************/
-static void ZSTD_fillHashTable (ZSTD_CCtx* zc, const void* end, const U32 mls)
-{
-    U32* const hashTable = zc->hashTable;
-    U32  const hBits = zc->appliedParams.cParams.hashLog;
-    const BYTE* const base = zc->base;
-    const BYTE* ip = base + zc->nextToUpdate;
-    const BYTE* const iend = ((const BYTE*)end) - HASH_READ_SIZE;
-    const size_t fastHashFillStep = 3;
-
-    while(ip <= iend) {
-        hashTable[ZSTD_hashPtr(ip, hBits, mls)] = (U32)(ip - base);
-        ip += fastHashFillStep;
-    }
-}
-
-
-FORCE_INLINE_TEMPLATE
-size_t ZSTD_compressBlock_fast_generic(ZSTD_CCtx* cctx,
-                                       const void* src, size_t srcSize,
-                                       const U32 mls)
-{
-    U32* const hashTable = cctx->hashTable;
-    U32  const hBits = cctx->appliedParams.cParams.hashLog;
-    seqStore_t* seqStorePtr = &(cctx->seqStore);
-    const BYTE* const base = cctx->base;
-    const BYTE* const istart = (const BYTE*)src;
-    const BYTE* ip = istart;
-    const BYTE* anchor = istart;
-    const U32   lowestIndex = cctx->dictLimit;
-    const BYTE* const lowest = base + lowestIndex;
-    const BYTE* const iend = istart + srcSize;
-    const BYTE* const ilimit = iend - HASH_READ_SIZE;
-    U32 offset_1=seqStorePtr->rep[0], offset_2=seqStorePtr->rep[1];
-    U32 offsetSaved = 0;
-
-    /* init */
-    ip += (ip==lowest);
-    {   U32 const maxRep = (U32)(ip-lowest);
-        if (offset_2 > maxRep) offsetSaved = offset_2, offset_2 = 0;
-        if (offset_1 > maxRep) offsetSaved = offset_1, offset_1 = 0;
-    }
-
-    /* Main Search Loop */
-    while (ip < ilimit) {   /* < instead of <=, because repcode check at (ip+1) */
-        size_t mLength;
-        size_t const h = ZSTD_hashPtr(ip, hBits, mls);
-        U32 const current = (U32)(ip-base);
-        U32 const matchIndex = hashTable[h];
-        const BYTE* match = base + matchIndex;
-        hashTable[h] = current;   /* update hash table */
-
-        if ((offset_1 > 0) & (MEM_read32(ip+1-offset_1) == MEM_read32(ip+1))) {
-            mLength = ZSTD_count(ip+1+4, ip+1+4-offset_1, iend) + 4;
-            ip++;
-            ZSTD_storeSeq(seqStorePtr, ip-anchor, anchor, 0, mLength-MINMATCH);
-        } else {
-            U32 offset;
-            if ( (matchIndex <= lowestIndex) || (MEM_read32(match) != MEM_read32(ip)) ) {
-                ip += ((ip-anchor) >> g_searchStrength) + 1;
-                continue;
-            }
-            mLength = ZSTD_count(ip+4, match+4, iend) + 4;
-            offset = (U32)(ip-match);
-            while (((ip>anchor) & (match>lowest)) && (ip[-1] == match[-1])) { ip--; match--; mLength++; } /* catch up */
-            offset_2 = offset_1;
-            offset_1 = offset;
-
-            ZSTD_storeSeq(seqStorePtr, ip-anchor, anchor, offset + ZSTD_REP_MOVE, mLength-MINMATCH);
-        }
-
-        /* match found */
-        ip += mLength;
-        anchor = ip;
-
-        if (ip <= ilimit) {
-            /* Fill Table */
-            hashTable[ZSTD_hashPtr(base+current+2, hBits, mls)] = current+2;  /* here because current+2 could be > iend-8 */
-            hashTable[ZSTD_hashPtr(ip-2, hBits, mls)] = (U32)(ip-2-base);
-            /* check immediate repcode */
-            while ( (ip <= ilimit)
-                 && ( (offset_2>0)
-                 & (MEM_read32(ip) == MEM_read32(ip - offset_2)) )) {
-                /* store sequence */
-                size_t const rLength = ZSTD_count(ip+4, ip+4-offset_2, iend) + 4;
-                { U32 const tmpOff = offset_2; offset_2 = offset_1; offset_1 = tmpOff; }  /* swap offset_2 <=> offset_1 */
-                hashTable[ZSTD_hashPtr(ip, hBits, mls)] = (U32)(ip-base);
-                ZSTD_storeSeq(seqStorePtr, 0, anchor, 0, rLength-MINMATCH);
-                ip += rLength;
-                anchor = ip;
-                continue;   /* faster when present ... (?) */
-    }   }   }
-
-    /* save reps for next block */
-    seqStorePtr->repToConfirm[0] = offset_1 ? offset_1 : offsetSaved;
-    seqStorePtr->repToConfirm[1] = offset_2 ? offset_2 : offsetSaved;
-
-    /* Return the last literals size */
-    return iend - anchor;
-}
-
-static size_t ZSTD_compressBlock_fast(ZSTD_CCtx* ctx,
-                       const void* src, size_t srcSize)
-{
-    const U32 mls = ctx->appliedParams.cParams.searchLength;
-    switch(mls)
-    {
-    default: /* includes case 3 */
-    case 4 :
-        return ZSTD_compressBlock_fast_generic(ctx, src, srcSize, 4);
-    case 5 :
-        return ZSTD_compressBlock_fast_generic(ctx, src, srcSize, 5);
-    case 6 :
-        return ZSTD_compressBlock_fast_generic(ctx, src, srcSize, 6);
-    case 7 :
-        return ZSTD_compressBlock_fast_generic(ctx, src, srcSize, 7);
-    }
-}
-
-
-static size_t ZSTD_compressBlock_fast_extDict_generic(
-                                 ZSTD_CCtx* ctx,
-                                 const void* src, size_t srcSize,
-                                 const U32 mls)
-{
-    U32* hashTable = ctx->hashTable;
-    const U32 hBits = ctx->appliedParams.cParams.hashLog;
-    seqStore_t* seqStorePtr = &(ctx->seqStore);
-    const BYTE* const base = ctx->base;
-    const BYTE* const dictBase = ctx->dictBase;
-    const BYTE* const istart = (const BYTE*)src;
-    const BYTE* ip = istart;
-    const BYTE* anchor = istart;
-    const U32   lowestIndex = ctx->lowLimit;
-    const BYTE* const dictStart = dictBase + lowestIndex;
-    const U32   dictLimit = ctx->dictLimit;
-    const BYTE* const lowPrefixPtr = base + dictLimit;
-    const BYTE* const dictEnd = dictBase + dictLimit;
-    const BYTE* const iend = istart + srcSize;
-    const BYTE* const ilimit = iend - 8;
-    U32 offset_1=seqStorePtr->rep[0], offset_2=seqStorePtr->rep[1];
-
-    /* Search Loop */
-    while (ip < ilimit) {  /* < instead of <=, because (ip+1) */
-        const size_t h = ZSTD_hashPtr(ip, hBits, mls);
-        const U32 matchIndex = hashTable[h];
-        const BYTE* matchBase = matchIndex < dictLimit ? dictBase : base;
-        const BYTE* match = matchBase + matchIndex;
-        const U32 current = (U32)(ip-base);
-        const U32 repIndex = current + 1 - offset_1;   /* offset_1 expected <= current +1 */
-        const BYTE* repBase = repIndex < dictLimit ? dictBase : base;
-        const BYTE* repMatch = repBase + repIndex;
-        size_t mLength;
-        hashTable[h] = current;   /* update hash table */
-
-        if ( (((U32)((dictLimit-1) - repIndex) >= 3) /* intentional underflow */ & (repIndex > lowestIndex))
-           && (MEM_read32(repMatch) == MEM_read32(ip+1)) ) {
-            const BYTE* repMatchEnd = repIndex < dictLimit ? dictEnd : iend;
-            mLength = ZSTD_count_2segments(ip+1+4, repMatch+4, iend, repMatchEnd, lowPrefixPtr) + 4;
-            ip++;
-            ZSTD_storeSeq(seqStorePtr, ip-anchor, anchor, 0, mLength-MINMATCH);
-        } else {
-            if ( (matchIndex < lowestIndex) ||
-                 (MEM_read32(match) != MEM_read32(ip)) ) {
-                ip += ((ip-anchor) >> g_searchStrength) + 1;
-                continue;
-            }
-            {   const BYTE* matchEnd = matchIndex < dictLimit ? dictEnd : iend;
-                const BYTE* lowMatchPtr = matchIndex < dictLimit ? dictStart : lowPrefixPtr;
-                U32 offset;
-                mLength = ZSTD_count_2segments(ip+4, match+4, iend, matchEnd, lowPrefixPtr) + 4;
-                while (((ip>anchor) & (match>lowMatchPtr)) && (ip[-1] == match[-1])) { ip--; match--; mLength++; }   /* catch up */
-                offset = current - matchIndex;
-                offset_2 = offset_1;
-                offset_1 = offset;
-                ZSTD_storeSeq(seqStorePtr, ip-anchor, anchor, offset + ZSTD_REP_MOVE, mLength-MINMATCH);
-        }   }
-
-        /* found a match : store it */
-        ip += mLength;
-        anchor = ip;
-
-        if (ip <= ilimit) {
-            /* Fill Table */
-            hashTable[ZSTD_hashPtr(base+current+2, hBits, mls)] = current+2;
-            hashTable[ZSTD_hashPtr(ip-2, hBits, mls)] = (U32)(ip-2-base);
-            /* check immediate repcode */
-            while (ip <= ilimit) {
-                U32 const current2 = (U32)(ip-base);
-                U32 const repIndex2 = current2 - offset_2;
-                const BYTE* repMatch2 = repIndex2 < dictLimit ? dictBase + repIndex2 : base + repIndex2;
-                if ( (((U32)((dictLimit-1) - repIndex2) >= 3) & (repIndex2 > lowestIndex))  /* intentional overflow */
-                   && (MEM_read32(repMatch2) == MEM_read32(ip)) ) {
-                    const BYTE* const repEnd2 = repIndex2 < dictLimit ? dictEnd : iend;
-                    size_t const repLength2 = ZSTD_count_2segments(ip+4, repMatch2+4, iend, repEnd2, lowPrefixPtr) + 4;
-                    U32 tmpOffset = offset_2; offset_2 = offset_1; offset_1 = tmpOffset;   /* swap offset_2 <=> offset_1 */
-                    ZSTD_storeSeq(seqStorePtr, 0, anchor, 0, repLength2-MINMATCH);
-                    hashTable[ZSTD_hashPtr(ip, hBits, mls)] = current2;
-                    ip += repLength2;
-                    anchor = ip;
-                    continue;
-                }
-                break;
-    }   }   }
-
-    /* save reps for next block */
-    seqStorePtr->repToConfirm[0] = offset_1; seqStorePtr->repToConfirm[1] = offset_2;
-
-    /* Return the last literals size */
-    return iend - anchor;
-}
-
-static size_t ZSTD_compressBlock_fast_extDict(ZSTD_CCtx* ctx,
-                         const void* src, size_t srcSize)
-{
-    U32 const mls = ctx->appliedParams.cParams.searchLength;
-    switch(mls)
-    {
-    default: /* includes case 3 */
-    case 4 :
-        return ZSTD_compressBlock_fast_extDict_generic(ctx, src, srcSize, 4);
-    case 5 :
-        return ZSTD_compressBlock_fast_extDict_generic(ctx, src, srcSize, 5);
-    case 6 :
-        return ZSTD_compressBlock_fast_extDict_generic(ctx, src, srcSize, 6);
-    case 7 :
-        return ZSTD_compressBlock_fast_extDict_generic(ctx, src, srcSize, 7);
-    }
-}
-
-
-/*-*************************************
-*  Double Fast
-***************************************/
-static void ZSTD_fillDoubleHashTable (ZSTD_CCtx* cctx, const void* end, const U32 mls)
-{
-    U32* const hashLarge = cctx->hashTable;
-    U32  const hBitsL = cctx->appliedParams.cParams.hashLog;
-    U32* const hashSmall = cctx->chainTable;
-    U32  const hBitsS = cctx->appliedParams.cParams.chainLog;
-    const BYTE* const base = cctx->base;
-    const BYTE* ip = base + cctx->nextToUpdate;
-    const BYTE* const iend = ((const BYTE*)end) - HASH_READ_SIZE;
-    const size_t fastHashFillStep = 3;
-
-    while(ip <= iend) {
-        hashSmall[ZSTD_hashPtr(ip, hBitsS, mls)] = (U32)(ip - base);
-        hashLarge[ZSTD_hashPtr(ip, hBitsL, 8)] = (U32)(ip - base);
-        ip += fastHashFillStep;
-    }
-}
-
-
-FORCE_INLINE_TEMPLATE
-size_t ZSTD_compressBlock_doubleFast_generic(ZSTD_CCtx* cctx,
-                                 const void* src, size_t srcSize,
-                                 const U32 mls)
-{
-    U32* const hashLong = cctx->hashTable;
-    const U32 hBitsL = cctx->appliedParams.cParams.hashLog;
-    U32* const hashSmall = cctx->chainTable;
-    const U32 hBitsS = cctx->appliedParams.cParams.chainLog;
-    seqStore_t* seqStorePtr = &(cctx->seqStore);
-    const BYTE* const base = cctx->base;
-    const BYTE* const istart = (const BYTE*)src;
-    const BYTE* ip = istart;
-    const BYTE* anchor = istart;
-    const U32 lowestIndex = cctx->dictLimit;
-    const BYTE* const lowest = base + lowestIndex;
-    const BYTE* const iend = istart + srcSize;
-    const BYTE* const ilimit = iend - HASH_READ_SIZE;
-    U32 offset_1=seqStorePtr->rep[0], offset_2=seqStorePtr->rep[1];
-    U32 offsetSaved = 0;
-
-    /* init */
-    ip += (ip==lowest);
-    {   U32 const maxRep = (U32)(ip-lowest);
-        if (offset_2 > maxRep) offsetSaved = offset_2, offset_2 = 0;
-        if (offset_1 > maxRep) offsetSaved = offset_1, offset_1 = 0;
-    }
-
-    /* Main Search Loop */
-    while (ip < ilimit) {   /* < instead of <=, because repcode check at (ip+1) */
-        size_t mLength;
-        size_t const h2 = ZSTD_hashPtr(ip, hBitsL, 8);
-        size_t const h = ZSTD_hashPtr(ip, hBitsS, mls);
-        U32 const current = (U32)(ip-base);
-        U32 const matchIndexL = hashLong[h2];
-        U32 const matchIndexS = hashSmall[h];
-        const BYTE* matchLong = base + matchIndexL;
-        const BYTE* match = base + matchIndexS;
-        hashLong[h2] = hashSmall[h] = current;   /* update hash tables */
-
-        assert(offset_1 <= current);   /* supposed guaranteed by construction */
-        if ((offset_1 > 0) & (MEM_read32(ip+1-offset_1) == MEM_read32(ip+1))) {
-            /* favor repcode */
-            mLength = ZSTD_count(ip+1+4, ip+1+4-offset_1, iend) + 4;
-            ip++;
-            ZSTD_storeSeq(seqStorePtr, ip-anchor, anchor, 0, mLength-MINMATCH);
-        } else {
-            U32 offset;
-            if ( (matchIndexL > lowestIndex) && (MEM_read64(matchLong) == MEM_read64(ip)) ) {
-                mLength = ZSTD_count(ip+8, matchLong+8, iend) + 8;
-                offset = (U32)(ip-matchLong);
-                while (((ip>anchor) & (matchLong>lowest)) && (ip[-1] == matchLong[-1])) { ip--; matchLong--; mLength++; } /* catch up */
-            } else if ( (matchIndexS > lowestIndex) && (MEM_read32(match) == MEM_read32(ip)) ) {
-                size_t const hl3 = ZSTD_hashPtr(ip+1, hBitsL, 8);
-                U32 const matchIndexL3 = hashLong[hl3];
-                const BYTE* matchL3 = base + matchIndexL3;
-                hashLong[hl3] = current + 1;
-                if ( (matchIndexL3 > lowestIndex) && (MEM_read64(matchL3) == MEM_read64(ip+1)) ) {
-                    mLength = ZSTD_count(ip+9, matchL3+8, iend) + 8;
-                    ip++;
-                    offset = (U32)(ip-matchL3);
-                    while (((ip>anchor) & (matchL3>lowest)) && (ip[-1] == matchL3[-1])) { ip--; matchL3--; mLength++; } /* catch up */
-                } else {
-                    mLength = ZSTD_count(ip+4, match+4, iend) + 4;
-                    offset = (U32)(ip-match);
-                    while (((ip>anchor) & (match>lowest)) && (ip[-1] == match[-1])) { ip--; match--; mLength++; } /* catch up */
-                }
-            } else {
-                ip += ((ip-anchor) >> g_searchStrength) + 1;
-                continue;
-            }
-
-            offset_2 = offset_1;
-            offset_1 = offset;
-
-            ZSTD_storeSeq(seqStorePtr, ip-anchor, anchor, offset + ZSTD_REP_MOVE, mLength-MINMATCH);
-        }
-
-        /* match found */
-        ip += mLength;
-        anchor = ip;
-
-        if (ip <= ilimit) {
-            /* Fill Table */
-            hashLong[ZSTD_hashPtr(base+current+2, hBitsL, 8)] =
-                hashSmall[ZSTD_hashPtr(base+current+2, hBitsS, mls)] = current+2;  /* here because current+2 could be > iend-8 */
-            hashLong[ZSTD_hashPtr(ip-2, hBitsL, 8)] =
-                hashSmall[ZSTD_hashPtr(ip-2, hBitsS, mls)] = (U32)(ip-2-base);
-
-            /* check immediate repcode */
-            while ( (ip <= ilimit)
-                 && ( (offset_2>0)
-                 & (MEM_read32(ip) == MEM_read32(ip - offset_2)) )) {
-                /* store sequence */
-                size_t const rLength = ZSTD_count(ip+4, ip+4-offset_2, iend) + 4;
-                { U32 const tmpOff = offset_2; offset_2 = offset_1; offset_1 = tmpOff; } /* swap offset_2 <=> offset_1 */
-                hashSmall[ZSTD_hashPtr(ip, hBitsS, mls)] = (U32)(ip-base);
-                hashLong[ZSTD_hashPtr(ip, hBitsL, 8)] = (U32)(ip-base);
-                ZSTD_storeSeq(seqStorePtr, 0, anchor, 0, rLength-MINMATCH);
-                ip += rLength;
-                anchor = ip;
-                continue;   /* faster when present ... (?) */
-    }   }   }
-
-    /* save reps for next block */
-    seqStorePtr->repToConfirm[0] = offset_1 ? offset_1 : offsetSaved;
-    seqStorePtr->repToConfirm[1] = offset_2 ? offset_2 : offsetSaved;
-
-    /* Return the last literals size */
-    return iend - anchor;
-}
-
-
-static size_t ZSTD_compressBlock_doubleFast(ZSTD_CCtx* ctx,
-                                            const void* src, size_t srcSize)
-{
-    const U32 mls = ctx->appliedParams.cParams.searchLength;
-    switch(mls)
-    {
-    default: /* includes case 3 */
-    case 4 :
-        return ZSTD_compressBlock_doubleFast_generic(ctx, src, srcSize, 4);
-    case 5 :
-        return ZSTD_compressBlock_doubleFast_generic(ctx, src, srcSize, 5);
-    case 6 :
-        return ZSTD_compressBlock_doubleFast_generic(ctx, src, srcSize, 6);
-    case 7 :
-        return ZSTD_compressBlock_doubleFast_generic(ctx, src, srcSize, 7);
-    }
-}
-
-
-static size_t ZSTD_compressBlock_doubleFast_extDict_generic(
-                                 ZSTD_CCtx* ctx,
-                                 const void* src, size_t srcSize,
-                                 const U32 mls)
-{
-    U32* const hashLong = ctx->hashTable;
-    U32  const hBitsL = ctx->appliedParams.cParams.hashLog;
-    U32* const hashSmall = ctx->chainTable;
-    U32  const hBitsS = ctx->appliedParams.cParams.chainLog;
-    seqStore_t* seqStorePtr = &(ctx->seqStore);
-    const BYTE* const base = ctx->base;
-    const BYTE* const dictBase = ctx->dictBase;
-    const BYTE* const istart = (const BYTE*)src;
-    const BYTE* ip = istart;
-    const BYTE* anchor = istart;
-    const U32   lowestIndex = ctx->lowLimit;
-    const BYTE* const dictStart = dictBase + lowestIndex;
-    const U32   dictLimit = ctx->dictLimit;
-    const BYTE* const lowPrefixPtr = base + dictLimit;
-    const BYTE* const dictEnd = dictBase + dictLimit;
-    const BYTE* const iend = istart + srcSize;
-    const BYTE* const ilimit = iend - 8;
-    U32 offset_1=seqStorePtr->rep[0], offset_2=seqStorePtr->rep[1];
-
-    /* Search Loop */
-    while (ip < ilimit) {  /* < instead of <=, because (ip+1) */
-        const size_t hSmall = ZSTD_hashPtr(ip, hBitsS, mls);
-        const U32 matchIndex = hashSmall[hSmall];
-        const BYTE* matchBase = matchIndex < dictLimit ? dictBase : base;
-        const BYTE* match = matchBase + matchIndex;
-
-        const size_t hLong = ZSTD_hashPtr(ip, hBitsL, 8);
-        const U32 matchLongIndex = hashLong[hLong];
-        const BYTE* matchLongBase = matchLongIndex < dictLimit ? dictBase : base;
-        const BYTE* matchLong = matchLongBase + matchLongIndex;
-
-        const U32 current = (U32)(ip-base);
-        const U32 repIndex = current + 1 - offset_1;   /* offset_1 expected <= current +1 */
-        const BYTE* repBase = repIndex < dictLimit ? dictBase : base;
-        const BYTE* repMatch = repBase + repIndex;
-        size_t mLength;
-        hashSmall[hSmall] = hashLong[hLong] = current;   /* update hash table */
-
-        if ( (((U32)((dictLimit-1) - repIndex) >= 3) /* intentional underflow */ & (repIndex > lowestIndex))
-           && (MEM_read32(repMatch) == MEM_read32(ip+1)) ) {
-            const BYTE* repMatchEnd = repIndex < dictLimit ? dictEnd : iend;
-            mLength = ZSTD_count_2segments(ip+1+4, repMatch+4, iend, repMatchEnd, lowPrefixPtr) + 4;
-            ip++;
-            ZSTD_storeSeq(seqStorePtr, ip-anchor, anchor, 0, mLength-MINMATCH);
-        } else {
-            if ((matchLongIndex > lowestIndex) && (MEM_read64(matchLong) == MEM_read64(ip))) {
-                const BYTE* matchEnd = matchLongIndex < dictLimit ? dictEnd : iend;
-                const BYTE* lowMatchPtr = matchLongIndex < dictLimit ? dictStart : lowPrefixPtr;
-                U32 offset;
-                mLength = ZSTD_count_2segments(ip+8, matchLong+8, iend, matchEnd, lowPrefixPtr) + 8;
-                offset = current - matchLongIndex;
-                while (((ip>anchor) & (matchLong>lowMatchPtr)) && (ip[-1] == matchLong[-1])) { ip--; matchLong--; mLength++; }   /* catch up */
-                offset_2 = offset_1;
-                offset_1 = offset;
-                ZSTD_storeSeq(seqStorePtr, ip-anchor, anchor, offset + ZSTD_REP_MOVE, mLength-MINMATCH);
-
-            } else if ((matchIndex > lowestIndex) && (MEM_read32(match) == MEM_read32(ip))) {
-                size_t const h3 = ZSTD_hashPtr(ip+1, hBitsL, 8);
-                U32 const matchIndex3 = hashLong[h3];
-                const BYTE* const match3Base = matchIndex3 < dictLimit ? dictBase : base;
-                const BYTE* match3 = match3Base + matchIndex3;
-                U32 offset;
-                hashLong[h3] = current + 1;
-                if ( (matchIndex3 > lowestIndex) && (MEM_read64(match3) == MEM_read64(ip+1)) ) {
-                    const BYTE* matchEnd = matchIndex3 < dictLimit ? dictEnd : iend;
-                    const BYTE* lowMatchPtr = matchIndex3 < dictLimit ? dictStart : lowPrefixPtr;
-                    mLength = ZSTD_count_2segments(ip+9, match3+8, iend, matchEnd, lowPrefixPtr) + 8;
-                    ip++;
-                    offset = current+1 - matchIndex3;
-                    while (((ip>anchor) & (match3>lowMatchPtr)) && (ip[-1] == match3[-1])) { ip--; match3--; mLength++; } /* catch up */
-                } else {
-                    const BYTE* matchEnd = matchIndex < dictLimit ? dictEnd : iend;
-                    const BYTE* lowMatchPtr = matchIndex < dictLimit ? dictStart : lowPrefixPtr;
-                    mLength = ZSTD_count_2segments(ip+4, match+4, iend, matchEnd, lowPrefixPtr) + 4;
-                    offset = current - matchIndex;
-                    while (((ip>anchor) & (match>lowMatchPtr)) && (ip[-1] == match[-1])) { ip--; match--; mLength++; }   /* catch up */
-                }
-                offset_2 = offset_1;
-                offset_1 = offset;
-                ZSTD_storeSeq(seqStorePtr, ip-anchor, anchor, offset + ZSTD_REP_MOVE, mLength-MINMATCH);
-
-            } else {
-                ip += ((ip-anchor) >> g_searchStrength) + 1;
-                continue;
-        }   }
-
-        /* found a match : store it */
-        ip += mLength;
-        anchor = ip;
-
-        if (ip <= ilimit) {
-            /* Fill Table */
-            hashSmall[ZSTD_hashPtr(base+current+2, hBitsS, mls)] = current+2;
-            hashLong[ZSTD_hashPtr(base+current+2, hBitsL, 8)] = current+2;
-            hashSmall[ZSTD_hashPtr(ip-2, hBitsS, mls)] = (U32)(ip-2-base);
-            hashLong[ZSTD_hashPtr(ip-2, hBitsL, 8)] = (U32)(ip-2-base);
-            /* check immediate repcode */
-            while (ip <= ilimit) {
-                U32 const current2 = (U32)(ip-base);
-                U32 const repIndex2 = current2 - offset_2;
-                const BYTE* repMatch2 = repIndex2 < dictLimit ? dictBase + repIndex2 : base + repIndex2;
-                if ( (((U32)((dictLimit-1) - repIndex2) >= 3) & (repIndex2 > lowestIndex))  /* intentional overflow */
-                   && (MEM_read32(repMatch2) == MEM_read32(ip)) ) {
-                    const BYTE* const repEnd2 = repIndex2 < dictLimit ? dictEnd : iend;
-                    size_t const repLength2 = ZSTD_count_2segments(ip+4, repMatch2+4, iend, repEnd2, lowPrefixPtr) + 4;
-                    U32 tmpOffset = offset_2; offset_2 = offset_1; offset_1 = tmpOffset;   /* swap offset_2 <=> offset_1 */
-                    ZSTD_storeSeq(seqStorePtr, 0, anchor, 0, repLength2-MINMATCH);
-                    hashSmall[ZSTD_hashPtr(ip, hBitsS, mls)] = current2;
-                    hashLong[ZSTD_hashPtr(ip, hBitsL, 8)] = current2;
-                    ip += repLength2;
-                    anchor = ip;
-                    continue;
-                }
-                break;
-    }   }   }
-
-    /* save reps for next block */
-    seqStorePtr->repToConfirm[0] = offset_1; seqStorePtr->repToConfirm[1] = offset_2;
-
-    /* Return the last literals size */
-    return iend - anchor;
-}
-
-
-static size_t ZSTD_compressBlock_doubleFast_extDict(ZSTD_CCtx* ctx,
-                         const void* src, size_t srcSize)
-{
-    U32 const mls = ctx->appliedParams.cParams.searchLength;
-    switch(mls)
-    {
-    default: /* includes case 3 */
-    case 4 :
-        return ZSTD_compressBlock_doubleFast_extDict_generic(ctx, src, srcSize, 4);
-    case 5 :
-        return ZSTD_compressBlock_doubleFast_extDict_generic(ctx, src, srcSize, 5);
-    case 6 :
-        return ZSTD_compressBlock_doubleFast_extDict_generic(ctx, src, srcSize, 6);
-    case 7 :
-        return ZSTD_compressBlock_doubleFast_extDict_generic(ctx, src, srcSize, 7);
-    }
-}
-
-
-/*-*************************************
-*  Binary Tree search
-***************************************/
-/** ZSTD_insertBt1() : add one or multiple positions to tree.
-*   ip : assumed <= iend-8 .
-*   @return : nb of positions added */
-static U32 ZSTD_insertBt1(ZSTD_CCtx* zc, const BYTE* const ip, const U32 mls, const BYTE* const iend, U32 nbCompares,
-                          U32 extDict)
-{
-    U32*   const hashTable = zc->hashTable;
-    U32    const hashLog = zc->appliedParams.cParams.hashLog;
-    size_t const h  = ZSTD_hashPtr(ip, hashLog, mls);
-    U32*   const bt = zc->chainTable;
-    U32    const btLog  = zc->appliedParams.cParams.chainLog - 1;
-    U32    const btMask = (1 << btLog) - 1;
-    U32 matchIndex = hashTable[h];
-    size_t commonLengthSmaller=0, commonLengthLarger=0;
-    const BYTE* const base = zc->base;
-    const BYTE* const dictBase = zc->dictBase;
-    const U32 dictLimit = zc->dictLimit;
-    const BYTE* const dictEnd = dictBase + dictLimit;
-    const BYTE* const prefixStart = base + dictLimit;
-    const BYTE* match;
-    const U32 current = (U32)(ip-base);
-    const U32 btLow = btMask >= current ? 0 : current - btMask;
-    U32* smallerPtr = bt + 2*(current&btMask);
-    U32* largerPtr  = smallerPtr + 1;
-    U32 dummy32;   /* to be nullified at the end */
-    U32 const windowLow = zc->lowLimit;
-    U32 matchEndIdx = current+8;
-    size_t bestLength = 8;
-#ifdef ZSTD_C_PREDICT
-    U32 predictedSmall = *(bt + 2*((current-1)&btMask) + 0);
-    U32 predictedLarge = *(bt + 2*((current-1)&btMask) + 1);
-    predictedSmall += (predictedSmall>0);
-    predictedLarge += (predictedLarge>0);
-#endif /* ZSTD_C_PREDICT */
-
-    hashTable[h] = current;   /* Update Hash Table */
-
-    while (nbCompares-- && (matchIndex > windowLow)) {
-        U32* const nextPtr = bt + 2*(matchIndex & btMask);
-        size_t matchLength = MIN(commonLengthSmaller, commonLengthLarger);   /* guaranteed minimum nb of common bytes */
-
-#ifdef ZSTD_C_PREDICT   /* note : can create issues when hlog small <= 11 */
-        const U32* predictPtr = bt + 2*((matchIndex-1) & btMask);   /* written this way, as bt is a roll buffer */
-        if (matchIndex == predictedSmall) {
-            /* no need to check length, result known */
-            *smallerPtr = matchIndex;
-            if (matchIndex <= btLow) { smallerPtr=&dummy32; break; }   /* beyond tree size, stop the search */
-            smallerPtr = nextPtr+1;               /* new "smaller" => larger of match */
-            matchIndex = nextPtr[1];              /* new matchIndex larger than previous (closer to current) */
-            predictedSmall = predictPtr[1] + (predictPtr[1]>0);
-            continue;
-        }
-        if (matchIndex == predictedLarge) {
-            *largerPtr = matchIndex;
-            if (matchIndex <= btLow) { largerPtr=&dummy32; break; }   /* beyond tree size, stop the search */
-            largerPtr = nextPtr;
-            matchIndex = nextPtr[0];
-            predictedLarge = predictPtr[0] + (predictPtr[0]>0);
-            continue;
-        }
-#endif
-        if ((!extDict) || (matchIndex+matchLength >= dictLimit)) {
-            match = base + matchIndex;
-            if (match[matchLength] == ip[matchLength])
-                matchLength += ZSTD_count(ip+matchLength+1, match+matchLength+1, iend) +1;
-        } else {
-            match = dictBase + matchIndex;
-            matchLength += ZSTD_count_2segments(ip+matchLength, match+matchLength, iend, dictEnd, prefixStart);
-            if (matchIndex+matchLength >= dictLimit)
-                match = base + matchIndex;   /* to prepare for next usage of match[matchLength] */
-        }
-
-        if (matchLength > bestLength) {
-            bestLength = matchLength;
-            if (matchLength > matchEndIdx - matchIndex)
-                matchEndIdx = matchIndex + (U32)matchLength;
-        }
-
-        if (ip+matchLength == iend)   /* equal : no way to know if inf or sup */
-            break;   /* drop , to guarantee consistency ; miss a bit of compression, but other solutions can corrupt the tree */
-
-        if (match[matchLength] < ip[matchLength]) {  /* necessarily within correct buffer */
-            /* match is smaller than current */
-            *smallerPtr = matchIndex;             /* update smaller idx */
-            commonLengthSmaller = matchLength;    /* all smaller will now have at least this guaranteed common length */
-            if (matchIndex <= btLow) { smallerPtr=&dummy32; break; }   /* beyond tree size, stop the search */
-            smallerPtr = nextPtr+1;               /* new "smaller" => larger of match */
-            matchIndex = nextPtr[1];              /* new matchIndex larger than previous (closer to current) */
-        } else {
-            /* match is larger than current */
-            *largerPtr = matchIndex;
-            commonLengthLarger = matchLength;
-            if (matchIndex <= btLow) { largerPtr=&dummy32; break; }   /* beyond tree size, stop the search */
-            largerPtr = nextPtr;
-            matchIndex = nextPtr[0];
-    }   }
-
-    *smallerPtr = *largerPtr = 0;
-    if (bestLength > 384) return MIN(192, (U32)(bestLength - 384));   /* speed optimization */
-    if (matchEndIdx > current + 8) return matchEndIdx - current - 8;
-    return 1;
-}
-
-
-static size_t ZSTD_insertBtAndFindBestMatch (
-                        ZSTD_CCtx* zc,
-                        const BYTE* const ip, const BYTE* const iend,
-                        size_t* offsetPtr,
-                        U32 nbCompares, const U32 mls,
-                        U32 extDict)
-{
-    U32*   const hashTable = zc->hashTable;
-    U32    const hashLog = zc->appliedParams.cParams.hashLog;
-    size_t const h  = ZSTD_hashPtr(ip, hashLog, mls);
-    U32*   const bt = zc->chainTable;
-    U32    const btLog  = zc->appliedParams.cParams.chainLog - 1;
-    U32    const btMask = (1 << btLog) - 1;
-    U32 matchIndex  = hashTable[h];
-    size_t commonLengthSmaller=0, commonLengthLarger=0;
-    const BYTE* const base = zc->base;
-    const BYTE* const dictBase = zc->dictBase;
-    const U32 dictLimit = zc->dictLimit;
-    const BYTE* const dictEnd = dictBase + dictLimit;
-    const BYTE* const prefixStart = base + dictLimit;
-    const U32 current = (U32)(ip-base);
-    const U32 btLow = btMask >= current ? 0 : current - btMask;
-    const U32 windowLow = zc->lowLimit;
-    U32* smallerPtr = bt + 2*(current&btMask);
-    U32* largerPtr  = bt + 2*(current&btMask) + 1;
-    U32 matchEndIdx = current+8;
-    U32 dummy32;   /* to be nullified at the end */
-    size_t bestLength = 0;
-
-    hashTable[h] = current;   /* Update Hash Table */
-
-    while (nbCompares-- && (matchIndex > windowLow)) {
-        U32* const nextPtr = bt + 2*(matchIndex & btMask);
-        size_t matchLength = MIN(commonLengthSmaller, commonLengthLarger);   /* guaranteed minimum nb of common bytes */
-        const BYTE* match;
-
-        if ((!extDict) || (matchIndex+matchLength >= dictLimit)) {
-            match = base + matchIndex;
-            if (match[matchLength] == ip[matchLength])
-                matchLength += ZSTD_count(ip+matchLength+1, match+matchLength+1, iend) +1;
-        } else {
-            match = dictBase + matchIndex;
-            matchLength += ZSTD_count_2segments(ip+matchLength, match+matchLength, iend, dictEnd, prefixStart);
-            if (matchIndex+matchLength >= dictLimit)
-                match = base + matchIndex;   /* to prepare for next usage of match[matchLength] */
-        }
-
-        if (matchLength > bestLength) {
-            if (matchLength > matchEndIdx - matchIndex)
-                matchEndIdx = matchIndex + (U32)matchLength;
-            if ( (4*(int)(matchLength-bestLength)) > (int)(ZSTD_highbit32(current-matchIndex+1) - ZSTD_highbit32((U32)offsetPtr[0]+1)) )
-                bestLength = matchLength, *offsetPtr = ZSTD_REP_MOVE + current - matchIndex;
-            if (ip+matchLength == iend)   /* equal : no way to know if inf or sup */
-                break;   /* drop, to guarantee consistency (miss a little bit of compression) */
-        }
-
-        if (match[matchLength] < ip[matchLength]) {
-            /* match is smaller than current */
-            *smallerPtr = matchIndex;             /* update smaller idx */
-            commonLengthSmaller = matchLength;    /* all smaller will now have at least this guaranteed common length */
-            if (matchIndex <= btLow) { smallerPtr=&dummy32; break; }   /* beyond tree size, stop the search */
-            smallerPtr = nextPtr+1;               /* new "smaller" => larger of match */
-            matchIndex = nextPtr[1];              /* new matchIndex larger than previous (closer to current) */
-        } else {
-            /* match is larger than current */
-            *largerPtr = matchIndex;
-            commonLengthLarger = matchLength;
-            if (matchIndex <= btLow) { largerPtr=&dummy32; break; }   /* beyond tree size, stop the search */
-            largerPtr = nextPtr;
-            matchIndex = nextPtr[0];
-    }   }
-
-    *smallerPtr = *largerPtr = 0;
-
-    zc->nextToUpdate = (matchEndIdx > current + 8) ? matchEndIdx - 8 : current+1;
-    return bestLength;
-}
-
-
-static void ZSTD_updateTree(ZSTD_CCtx* zc, const BYTE* const ip, const BYTE* const iend, const U32 nbCompares, const U32 mls)
-{
-    const BYTE* const base = zc->base;
-    const U32 target = (U32)(ip - base);
-    U32 idx = zc->nextToUpdate;
-
-    while(idx < target)
-        idx += ZSTD_insertBt1(zc, base+idx, mls, iend, nbCompares, 0);
-}
-
-/** ZSTD_BtFindBestMatch() : Tree updater, providing best match */
-static size_t ZSTD_BtFindBestMatch (
-                        ZSTD_CCtx* zc,
-                        const BYTE* const ip, const BYTE* const iLimit,
-                        size_t* offsetPtr,
-                        const U32 maxNbAttempts, const U32 mls)
-{
-    if (ip < zc->base + zc->nextToUpdate) return 0;   /* skipped area */
-    ZSTD_updateTree(zc, ip, iLimit, maxNbAttempts, mls);
-    return ZSTD_insertBtAndFindBestMatch(zc, ip, iLimit, offsetPtr, maxNbAttempts, mls, 0);
-}
-
-
-static size_t ZSTD_BtFindBestMatch_selectMLS (
-                        ZSTD_CCtx* zc,   /* Index table will be updated */
-                        const BYTE* ip, const BYTE* const iLimit,
-                        size_t* offsetPtr,
-                        const U32 maxNbAttempts, const U32 matchLengthSearch)
-{
-    switch(matchLengthSearch)
-    {
-    default : /* includes case 3 */
-    case 4 : return ZSTD_BtFindBestMatch(zc, ip, iLimit, offsetPtr, maxNbAttempts, 4);
-    case 5 : return ZSTD_BtFindBestMatch(zc, ip, iLimit, offsetPtr, maxNbAttempts, 5);
-    case 7 :
-    case 6 : return ZSTD_BtFindBestMatch(zc, ip, iLimit, offsetPtr, maxNbAttempts, 6);
-    }
-}
-
-
-static void ZSTD_updateTree_extDict(ZSTD_CCtx* zc, const BYTE* const ip, const BYTE* const iend, const U32 nbCompares, const U32 mls)
-{
-    const BYTE* const base = zc->base;
-    const U32 target = (U32)(ip - base);
-    U32 idx = zc->nextToUpdate;
-
-    while (idx < target) idx += ZSTD_insertBt1(zc, base+idx, mls, iend, nbCompares, 1);
-}
-
-
-/** Tree updater, providing best match */
-static size_t ZSTD_BtFindBestMatch_extDict (
-                        ZSTD_CCtx* zc,
-                        const BYTE* const ip, const BYTE* const iLimit,
-                        size_t* offsetPtr,
-                        const U32 maxNbAttempts, const U32 mls)
-{
-    if (ip < zc->base + zc->nextToUpdate) return 0;   /* skipped area */
-    ZSTD_updateTree_extDict(zc, ip, iLimit, maxNbAttempts, mls);
-    return ZSTD_insertBtAndFindBestMatch(zc, ip, iLimit, offsetPtr, maxNbAttempts, mls, 1);
-}
-
-
-static size_t ZSTD_BtFindBestMatch_selectMLS_extDict (
-                        ZSTD_CCtx* zc,   /* Index table will be updated */
-                        const BYTE* ip, const BYTE* const iLimit,
-                        size_t* offsetPtr,
-                        const U32 maxNbAttempts, const U32 matchLengthSearch)
-{
-    switch(matchLengthSearch)
-    {
-    default : /* includes case 3 */
-    case 4 : return ZSTD_BtFindBestMatch_extDict(zc, ip, iLimit, offsetPtr, maxNbAttempts, 4);
-    case 5 : return ZSTD_BtFindBestMatch_extDict(zc, ip, iLimit, offsetPtr, maxNbAttempts, 5);
-    case 7 :
-    case 6 : return ZSTD_BtFindBestMatch_extDict(zc, ip, iLimit, offsetPtr, maxNbAttempts, 6);
-    }
-}
-
-
-
-/* *********************************
-*  Hash Chain
-***********************************/
-#define NEXT_IN_CHAIN(d, mask)   chainTable[(d) & mask]
-
-/* Update chains up to ip (excluded)
-   Assumption : always within prefix (i.e. not within extDict) */
-FORCE_INLINE_TEMPLATE
-U32 ZSTD_insertAndFindFirstIndex (ZSTD_CCtx* zc, const BYTE* ip, U32 mls)
-{
-    U32* const hashTable  = zc->hashTable;
-    const U32 hashLog = zc->appliedParams.cParams.hashLog;
-    U32* const chainTable = zc->chainTable;
-    const U32 chainMask = (1 << zc->appliedParams.cParams.chainLog) - 1;
-    const BYTE* const base = zc->base;
-    const U32 target = (U32)(ip - base);
-    U32 idx = zc->nextToUpdate;
-
-    while(idx < target) { /* catch up */
-        size_t const h = ZSTD_hashPtr(base+idx, hashLog, mls);
-        NEXT_IN_CHAIN(idx, chainMask) = hashTable[h];
-        hashTable[h] = idx;
-        idx++;
-    }
-
-    zc->nextToUpdate = target;
-    return hashTable[ZSTD_hashPtr(ip, hashLog, mls)];
-}
-
-
-/* inlining is important to hardwire a hot branch (template emulation) */
-FORCE_INLINE_TEMPLATE
-size_t ZSTD_HcFindBestMatch_generic (
-                        ZSTD_CCtx* zc,   /* Index table will be updated */
-                        const BYTE* const ip, const BYTE* const iLimit,
-                        size_t* offsetPtr,
-                        const U32 maxNbAttempts, const U32 mls, const U32 extDict)
-{
-    U32* const chainTable = zc->chainTable;
-    const U32 chainSize = (1 << zc->appliedParams.cParams.chainLog);
-    const U32 chainMask = chainSize-1;
-    const BYTE* const base = zc->base;
-    const BYTE* const dictBase = zc->dictBase;
-    const U32 dictLimit = zc->dictLimit;
-    const BYTE* const prefixStart = base + dictLimit;
-    const BYTE* const dictEnd = dictBase + dictLimit;
-    const U32 lowLimit = zc->lowLimit;
-    const U32 current = (U32)(ip-base);
-    const U32 minChain = current > chainSize ? current - chainSize : 0;
-    int nbAttempts=maxNbAttempts;
-    size_t ml=4-1;
-
-    /* HC4 match finder */
-    U32 matchIndex = ZSTD_insertAndFindFirstIndex (zc, ip, mls);
-
-    for ( ; (matchIndex>lowLimit) & (nbAttempts>0) ; nbAttempts--) {
-        const BYTE* match;
-        size_t currentMl=0;
-        if ((!extDict) || matchIndex >= dictLimit) {
-            match = base + matchIndex;
-            if (match[ml] == ip[ml])   /* potentially better */
-                currentMl = ZSTD_count(ip, match, iLimit);
-        } else {
-            match = dictBase + matchIndex;
-            if (MEM_read32(match) == MEM_read32(ip))   /* assumption : matchIndex <= dictLimit-4 (by table construction) */
-                currentMl = ZSTD_count_2segments(ip+4, match+4, iLimit, dictEnd, prefixStart) + 4;
-        }
-
-        /* save best solution */
-        if (currentMl > ml) {
-            ml = currentMl;
-            *offsetPtr = current - matchIndex + ZSTD_REP_MOVE;
-            if (ip+currentMl == iLimit) break; /* best possible, avoids read overflow on next attempt */
-        }
-
-        if (matchIndex <= minChain) break;
-        matchIndex = NEXT_IN_CHAIN(matchIndex, chainMask);
-    }
-
-    return ml;
-}
-
-
-FORCE_INLINE_TEMPLATE size_t ZSTD_HcFindBestMatch_selectMLS (
-                        ZSTD_CCtx* zc,
-                        const BYTE* ip, const BYTE* const iLimit,
-                        size_t* offsetPtr,
-                        const U32 maxNbAttempts, const U32 matchLengthSearch)
-{
-    switch(matchLengthSearch)
-    {
-    default : /* includes case 3 */
-    case 4 : return ZSTD_HcFindBestMatch_generic(zc, ip, iLimit, offsetPtr, maxNbAttempts, 4, 0);
-    case 5 : return ZSTD_HcFindBestMatch_generic(zc, ip, iLimit, offsetPtr, maxNbAttempts, 5, 0);
-    case 7 :
-    case 6 : return ZSTD_HcFindBestMatch_generic(zc, ip, iLimit, offsetPtr, maxNbAttempts, 6, 0);
-    }
-}
-
-
-FORCE_INLINE_TEMPLATE size_t ZSTD_HcFindBestMatch_extDict_selectMLS (
-                        ZSTD_CCtx* zc,
-                        const BYTE* ip, const BYTE* const iLimit,
-                        size_t* offsetPtr,
-                        const U32 maxNbAttempts, const U32 matchLengthSearch)
-{
-    switch(matchLengthSearch)
-    {
-    default : /* includes case 3 */
-    case 4 : return ZSTD_HcFindBestMatch_generic(zc, ip, iLimit, offsetPtr, maxNbAttempts, 4, 1);
-    case 5 : return ZSTD_HcFindBestMatch_generic(zc, ip, iLimit, offsetPtr, maxNbAttempts, 5, 1);
-    case 7 :
-    case 6 : return ZSTD_HcFindBestMatch_generic(zc, ip, iLimit, offsetPtr, maxNbAttempts, 6, 1);
-    }
-}
-
-
-/* *******************************
-*  Common parser - lazy strategy
-*********************************/
-FORCE_INLINE_TEMPLATE
-size_t ZSTD_compressBlock_lazy_generic(ZSTD_CCtx* ctx,
-                                       const void* src, size_t srcSize,
-                                       const U32 searchMethod, const U32 depth)
-{
-    seqStore_t* seqStorePtr = &(ctx->seqStore);
-    const BYTE* const istart = (const BYTE*)src;
-    const BYTE* ip = istart;
-    const BYTE* anchor = istart;
-    const BYTE* const iend = istart + srcSize;
-    const BYTE* const ilimit = iend - 8;
-    const BYTE* const base = ctx->base + ctx->dictLimit;
-
-    U32 const maxSearches = 1 << ctx->appliedParams.cParams.searchLog;
-    U32 const mls = ctx->appliedParams.cParams.searchLength;
-
-    typedef size_t (*searchMax_f)(ZSTD_CCtx* zc, const BYTE* ip, const BYTE* iLimit,
-                        size_t* offsetPtr,
-                        U32 maxNbAttempts, U32 matchLengthSearch);
-    searchMax_f const searchMax = searchMethod ? ZSTD_BtFindBestMatch_selectMLS : ZSTD_HcFindBestMatch_selectMLS;
-    U32 offset_1 = seqStorePtr->rep[0], offset_2 = seqStorePtr->rep[1], savedOffset=0;
-
-    /* init */
-    ip += (ip==base);
-    ctx->nextToUpdate3 = ctx->nextToUpdate;
-    {   U32 const maxRep = (U32)(ip-base);
-        if (offset_2 > maxRep) savedOffset = offset_2, offset_2 = 0;
-        if (offset_1 > maxRep) savedOffset = offset_1, offset_1 = 0;
-    }
-
-    /* Match Loop */
-    while (ip < ilimit) {
-        size_t matchLength=0;
-        size_t offset=0;
-        const BYTE* start=ip+1;
-
-        /* check repCode */
-        if ((offset_1>0) & (MEM_read32(ip+1) == MEM_read32(ip+1 - offset_1))) {
-            /* repcode : we take it */
-            matchLength = ZSTD_count(ip+1+4, ip+1+4-offset_1, iend) + 4;
-            if (depth==0) goto _storeSequence;
-        }
-
-        /* first search (depth 0) */
-        {   size_t offsetFound = 99999999;
-            size_t const ml2 = searchMax(ctx, ip, iend, &offsetFound, maxSearches, mls);
-            if (ml2 > matchLength)
-                matchLength = ml2, start = ip, offset=offsetFound;
-        }
-
-        if (matchLength < 4) {
-            ip += ((ip-anchor) >> g_searchStrength) + 1;   /* jump faster over incompressible sections */
-            continue;
-        }
-
-        /* let's try to find a better solution */
-        if (depth>=1)
-        while (ip<ilimit) {
-            ip ++;
-            if ((offset) && ((offset_1>0) & (MEM_read32(ip) == MEM_read32(ip - offset_1)))) {
-                size_t const mlRep = ZSTD_count(ip+4, ip+4-offset_1, iend) + 4;
-                int const gain2 = (int)(mlRep * 3);
-                int const gain1 = (int)(matchLength*3 - ZSTD_highbit32((U32)offset+1) + 1);
-                if ((mlRep >= 4) && (gain2 > gain1))
-                    matchLength = mlRep, offset = 0, start = ip;
-            }
-            {   size_t offset2=99999999;
-                size_t const ml2 = searchMax(ctx, ip, iend, &offset2, maxSearches, mls);
-                int const gain2 = (int)(ml2*4 - ZSTD_highbit32((U32)offset2+1));   /* raw approx */
-                int const gain1 = (int)(matchLength*4 - ZSTD_highbit32((U32)offset+1) + 4);
-                if ((ml2 >= 4) && (gain2 > gain1)) {
-                    matchLength = ml2, offset = offset2, start = ip;
-                    continue;   /* search a better one */
-            }   }
-
-            /* let's find an even better one */
-            if ((depth==2) && (ip<ilimit)) {
-                ip ++;
-                if ((offset) && ((offset_1>0) & (MEM_read32(ip) == MEM_read32(ip - offset_1)))) {
-                    size_t const ml2 = ZSTD_count(ip+4, ip+4-offset_1, iend) + 4;
-                    int const gain2 = (int)(ml2 * 4);
-                    int const gain1 = (int)(matchLength*4 - ZSTD_highbit32((U32)offset+1) + 1);
-                    if ((ml2 >= 4) && (gain2 > gain1))
-                        matchLength = ml2, offset = 0, start = ip;
-                }
-                {   size_t offset2=99999999;
-                    size_t const ml2 = searchMax(ctx, ip, iend, &offset2, maxSearches, mls);
-                    int const gain2 = (int)(ml2*4 - ZSTD_highbit32((U32)offset2+1));   /* raw approx */
-                    int const gain1 = (int)(matchLength*4 - ZSTD_highbit32((U32)offset+1) + 7);
-                    if ((ml2 >= 4) && (gain2 > gain1)) {
-                        matchLength = ml2, offset = offset2, start = ip;
-                        continue;
-            }   }   }
-            break;  /* nothing found : store previous solution */
-        }
-
-        /* NOTE:
-         * start[-offset+ZSTD_REP_MOVE-1] is undefined behavior.
-         * (-offset+ZSTD_REP_MOVE-1) is unsigned, and is added to start, which
-         * overflows the pointer, which is undefined behavior.
-         */
-        /* catch up */
-        if (offset) {
-            while ( (start > anchor)
-                 && (start > base+offset-ZSTD_REP_MOVE)
-                 && (start[-1] == (start-offset+ZSTD_REP_MOVE)[-1]) )  /* only search for offset within prefix */
-                { start--; matchLength++; }
-            offset_2 = offset_1; offset_1 = (U32)(offset - ZSTD_REP_MOVE);
-        }
-        /* store sequence */
-_storeSequence:
-        {   size_t const litLength = start - anchor;
-            ZSTD_storeSeq(seqStorePtr, litLength, anchor, (U32)offset, matchLength-MINMATCH);
-            anchor = ip = start + matchLength;
-        }
-
-        /* check immediate repcode */
-        while ( (ip <= ilimit)
-             && ((offset_2>0)
-             & (MEM_read32(ip) == MEM_read32(ip - offset_2)) )) {
-            /* store sequence */
-            matchLength = ZSTD_count(ip+4, ip+4-offset_2, iend) + 4;
-            offset = offset_2; offset_2 = offset_1; offset_1 = (U32)offset; /* swap repcodes */
-            ZSTD_storeSeq(seqStorePtr, 0, anchor, 0, matchLength-MINMATCH);
-            ip += matchLength;
-            anchor = ip;
-            continue;   /* faster when present ... (?) */
-    }   }
-
-    /* Save reps for next block */
-    seqStorePtr->repToConfirm[0] = offset_1 ? offset_1 : savedOffset;
-    seqStorePtr->repToConfirm[1] = offset_2 ? offset_2 : savedOffset;
-
-    /* Return the last literals size */
-    return iend - anchor;
-}
-
-
-static size_t ZSTD_compressBlock_btlazy2(ZSTD_CCtx* ctx, const void* src,
-                                         size_t srcSize)
-{
-    return ZSTD_compressBlock_lazy_generic(ctx, src, srcSize, 1, 2);
-}
-
-static size_t ZSTD_compressBlock_lazy2(ZSTD_CCtx* ctx, const void* src,
-                                       size_t srcSize)
-{
-    return ZSTD_compressBlock_lazy_generic(ctx, src, srcSize, 0, 2);
-}
-
-static size_t ZSTD_compressBlock_lazy(ZSTD_CCtx* ctx, const void* src,
-                                      size_t srcSize)
-{
-    return ZSTD_compressBlock_lazy_generic(ctx, src, srcSize, 0, 1);
-}
-
-static size_t ZSTD_compressBlock_greedy(ZSTD_CCtx* ctx, const void* src,
-                                        size_t srcSize)
-{
-    return ZSTD_compressBlock_lazy_generic(ctx, src, srcSize, 0, 0);
-}
-
-
-FORCE_INLINE_TEMPLATE
-size_t ZSTD_compressBlock_lazy_extDict_generic(ZSTD_CCtx* ctx,
-                                     const void* src, size_t srcSize,
-                                     const U32 searchMethod, const U32 depth)
-{
-    seqStore_t* seqStorePtr = &(ctx->seqStore);
-    const BYTE* const istart = (const BYTE*)src;
-    const BYTE* ip = istart;
-    const BYTE* anchor = istart;
-    const BYTE* const iend = istart + srcSize;
-    const BYTE* const ilimit = iend - 8;
-    const BYTE* const base = ctx->base;
-    const U32 dictLimit = ctx->dictLimit;
-    const U32 lowestIndex = ctx->lowLimit;
-    const BYTE* const prefixStart = base + dictLimit;
-    const BYTE* const dictBase = ctx->dictBase;
-    const BYTE* const dictEnd  = dictBase + dictLimit;
-    const BYTE* const dictStart  = dictBase + ctx->lowLimit;
-
-    const U32 maxSearches = 1 << ctx->appliedParams.cParams.searchLog;
-    const U32 mls = ctx->appliedParams.cParams.searchLength;
-
-    typedef size_t (*searchMax_f)(ZSTD_CCtx* zc, const BYTE* ip, const BYTE* iLimit,
-                        size_t* offsetPtr,
-                        U32 maxNbAttempts, U32 matchLengthSearch);
-    searchMax_f searchMax = searchMethod ? ZSTD_BtFindBestMatch_selectMLS_extDict : ZSTD_HcFindBestMatch_extDict_selectMLS;
-
-    U32 offset_1 = seqStorePtr->rep[0], offset_2 = seqStorePtr->rep[1];
-
-    /* init */
-    ctx->nextToUpdate3 = ctx->nextToUpdate;
-    ip += (ip == prefixStart);
-
-    /* Match Loop */
-    while (ip < ilimit) {
-        size_t matchLength=0;
-        size_t offset=0;
-        const BYTE* start=ip+1;
-        U32 current = (U32)(ip-base);
-
-        /* check repCode */
-        {   const U32 repIndex = (U32)(current+1 - offset_1);
-            const BYTE* const repBase = repIndex < dictLimit ? dictBase : base;
-            const BYTE* const repMatch = repBase + repIndex;
-            if (((U32)((dictLimit-1) - repIndex) >= 3) & (repIndex > lowestIndex))   /* intentional overflow */
-            if (MEM_read32(ip+1) == MEM_read32(repMatch)) {
-                /* repcode detected we should take it */
-                const BYTE* const repEnd = repIndex < dictLimit ? dictEnd : iend;
-                matchLength = ZSTD_count_2segments(ip+1+4, repMatch+4, iend, repEnd, prefixStart) + 4;
-                if (depth==0) goto _storeSequence;
-        }   }
-
-        /* first search (depth 0) */
-        {   size_t offsetFound = 99999999;
-            size_t const ml2 = searchMax(ctx, ip, iend, &offsetFound, maxSearches, mls);
-            if (ml2 > matchLength)
-                matchLength = ml2, start = ip, offset=offsetFound;
-        }
-
-         if (matchLength < 4) {
-            ip += ((ip-anchor) >> g_searchStrength) + 1;   /* jump faster over incompressible sections */
-            continue;
-        }
-
-        /* let's try to find a better solution */
-        if (depth>=1)
-        while (ip<ilimit) {
-            ip++;
-            current++;
-            /* check repCode */
-            if (offset) {
-                const U32 repIndex = (U32)(current - offset_1);
-                const BYTE* const repBase = repIndex < dictLimit ? dictBase : base;
-                const BYTE* const repMatch = repBase + repIndex;
-                if (((U32)((dictLimit-1) - repIndex) >= 3) & (repIndex > lowestIndex))  /* intentional overflow */
-                if (MEM_read32(ip) == MEM_read32(repMatch)) {
-                    /* repcode detected */
-                    const BYTE* const repEnd = repIndex < dictLimit ? dictEnd : iend;
-                    size_t const repLength = ZSTD_count_2segments(ip+4, repMatch+4, iend, repEnd, prefixStart) + 4;
-                    int const gain2 = (int)(repLength * 3);
-                    int const gain1 = (int)(matchLength*3 - ZSTD_highbit32((U32)offset+1) + 1);
-                    if ((repLength >= 4) && (gain2 > gain1))
-                        matchLength = repLength, offset = 0, start = ip;
-            }   }
-
-            /* search match, depth 1 */
-            {   size_t offset2=99999999;
-                size_t const ml2 = searchMax(ctx, ip, iend, &offset2, maxSearches, mls);
-                int const gain2 = (int)(ml2*4 - ZSTD_highbit32((U32)offset2+1));   /* raw approx */
-                int const gain1 = (int)(matchLength*4 - ZSTD_highbit32((U32)offset+1) + 4);
-                if ((ml2 >= 4) && (gain2 > gain1)) {
-                    matchLength = ml2, offset = offset2, start = ip;
-                    continue;   /* search a better one */
-            }   }
-
-            /* let's find an even better one */
-            if ((depth==2) && (ip<ilimit)) {
-                ip ++;
-                current++;
-                /* check repCode */
-                if (offset) {
-                    const U32 repIndex = (U32)(current - offset_1);
-                    const BYTE* const repBase = repIndex < dictLimit ? dictBase : base;
-                    const BYTE* const repMatch = repBase + repIndex;
-                    if (((U32)((dictLimit-1) - repIndex) >= 3) & (repIndex > lowestIndex))  /* intentional overflow */
-                    if (MEM_read32(ip) == MEM_read32(repMatch)) {
-                        /* repcode detected */
-                        const BYTE* const repEnd = repIndex < dictLimit ? dictEnd : iend;
-                        size_t const repLength = ZSTD_count_2segments(ip+4, repMatch+4, iend, repEnd, prefixStart) + 4;
-                        int const gain2 = (int)(repLength * 4);
-                        int const gain1 = (int)(matchLength*4 - ZSTD_highbit32((U32)offset+1) + 1);
-                        if ((repLength >= 4) && (gain2 > gain1))
-                            matchLength = repLength, offset = 0, start = ip;
-                }   }
-
-                /* search match, depth 2 */
-                {   size_t offset2=99999999;
-                    size_t const ml2 = searchMax(ctx, ip, iend, &offset2, maxSearches, mls);
-                    int const gain2 = (int)(ml2*4 - ZSTD_highbit32((U32)offset2+1));   /* raw approx */
-                    int const gain1 = (int)(matchLength*4 - ZSTD_highbit32((U32)offset+1) + 7);
-                    if ((ml2 >= 4) && (gain2 > gain1)) {
-                        matchLength = ml2, offset = offset2, start = ip;
-                        continue;
-            }   }   }
-            break;  /* nothing found : store previous solution */
-        }
-
-        /* catch up */
-        if (offset) {
-            U32 const matchIndex = (U32)((start-base) - (offset - ZSTD_REP_MOVE));
-            const BYTE* match = (matchIndex < dictLimit) ? dictBase + matchIndex : base + matchIndex;
-            const BYTE* const mStart = (matchIndex < dictLimit) ? dictStart : prefixStart;
-            while ((start>anchor) && (match>mStart) && (start[-1] == match[-1])) { start--; match--; matchLength++; }  /* catch up */
-            offset_2 = offset_1; offset_1 = (U32)(offset - ZSTD_REP_MOVE);
-        }
-
-        /* store sequence */
-_storeSequence:
-        {   size_t const litLength = start - anchor;
-            ZSTD_storeSeq(seqStorePtr, litLength, anchor, (U32)offset, matchLength-MINMATCH);
-            anchor = ip = start + matchLength;
-        }
-
-        /* check immediate repcode */
-        while (ip <= ilimit) {
-            const U32 repIndex = (U32)((ip-base) - offset_2);
-            const BYTE* const repBase = repIndex < dictLimit ? dictBase : base;
-            const BYTE* const repMatch = repBase + repIndex;
-            if (((U32)((dictLimit-1) - repIndex) >= 3) & (repIndex > lowestIndex))  /* intentional overflow */
-            if (MEM_read32(ip) == MEM_read32(repMatch)) {
-                /* repcode detected we should take it */
-                const BYTE* const repEnd = repIndex < dictLimit ? dictEnd : iend;
-                matchLength = ZSTD_count_2segments(ip+4, repMatch+4, iend, repEnd, prefixStart) + 4;
-                offset = offset_2; offset_2 = offset_1; offset_1 = (U32)offset;   /* swap offset history */
-                ZSTD_storeSeq(seqStorePtr, 0, anchor, 0, matchLength-MINMATCH);
-                ip += matchLength;
-                anchor = ip;
-                continue;   /* faster when present ... (?) */
-            }
-            break;
-    }   }
-
-    /* Save reps for next block */
-    seqStorePtr->repToConfirm[0] = offset_1; seqStorePtr->repToConfirm[1] = offset_2;
-
-    /* Return the last literals size */
-    return iend - anchor;
-}
-
-
-size_t ZSTD_compressBlock_greedy_extDict(ZSTD_CCtx* ctx, const void* src, size_t srcSize)
-{
-    return ZSTD_compressBlock_lazy_extDict_generic(ctx, src, srcSize, 0, 0);
-}
-
-static size_t ZSTD_compressBlock_lazy_extDict(ZSTD_CCtx* ctx, const void* src, size_t srcSize)
-{
-    return ZSTD_compressBlock_lazy_extDict_generic(ctx, src, srcSize, 0, 1);
-}
-
-static size_t ZSTD_compressBlock_lazy2_extDict(ZSTD_CCtx* ctx, const void* src, size_t srcSize)
-{
-    return ZSTD_compressBlock_lazy_extDict_generic(ctx, src, srcSize, 0, 2);
-}
-
-static size_t ZSTD_compressBlock_btlazy2_extDict(ZSTD_CCtx* ctx, const void* src, size_t srcSize)
-{
-    return ZSTD_compressBlock_lazy_extDict_generic(ctx, src, srcSize, 1, 2);
-}
-
-
-/* The optimal parser */
-#include "zstd_opt.h"
-
-static size_t ZSTD_compressBlock_btopt(ZSTD_CCtx* ctx, const void* src, size_t srcSize)
-{
-#ifdef ZSTD_OPT_H_91842398743
-    return ZSTD_compressBlock_opt_generic(ctx, src, srcSize, 0);
-#else
-    (void)ctx; (void)src; (void)srcSize;
-    return 0;
-#endif
-}
-
-static size_t ZSTD_compressBlock_btultra(ZSTD_CCtx* ctx, const void* src, size_t srcSize)
-{
-#ifdef ZSTD_OPT_H_91842398743
-    return ZSTD_compressBlock_opt_generic(ctx, src, srcSize, 1);
-#else
-    (void)ctx; (void)src; (void)srcSize;
-    return 0;
-#endif
-}
-
-static size_t ZSTD_compressBlock_btopt_extDict(ZSTD_CCtx* ctx, const void* src, size_t srcSize)
-{
-#ifdef ZSTD_OPT_H_91842398743
-    return ZSTD_compressBlock_opt_extDict_generic(ctx, src, srcSize, 0);
-#else
-    (void)ctx; (void)src; (void)srcSize;
-    return 0;
-#endif
-}
-
-static size_t ZSTD_compressBlock_btultra_extDict(ZSTD_CCtx* ctx, const void* src, size_t srcSize)
-{
-#ifdef ZSTD_OPT_H_91842398743
-    return ZSTD_compressBlock_opt_extDict_generic(ctx, src, srcSize, 1);
-#else
-    (void)ctx; (void)src; (void)srcSize;
-    return 0;
-#endif
-}
-
-=======
->>>>>>> e6b0945c
 /* ZSTD_selectBlockCompressor() :
  * assumption : strat is a valid strategy */
 typedef size_t (*ZSTD_blockCompressor) (ZSTD_CCtx* ctx, const void* src, size_t srcSize);
