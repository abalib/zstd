--- conflicted
+++ resolved
@@ -1599,8 +1599,6 @@
 }
 
 
-<<<<<<< HEAD
-=======
 /**
  * -log2(x / 256) lookup table for x in [0, 256).
  * If x == 0: Return 0
@@ -1731,27 +1729,19 @@
 }
 
 
->>>>>>> a7c75740
 typedef enum {
     ZSTD_defaultDisallowed = 0,
     ZSTD_defaultAllowed = 1
 } ZSTD_defaultPolicy_e;
 
-<<<<<<< HEAD
 MEM_STATIC symbolEncodingType_e
 ZSTD_selectEncodingType(
-            FSE_repeat* repeatMode, size_t const mostFrequent, size_t nbSeq,
-            U32 defaultNormLog, ZSTD_defaultPolicy_e const isDefaultAllowed)
-=======
-MEM_STATIC
-symbolEncodingType_e ZSTD_selectEncodingType(
         FSE_repeat* repeatMode, unsigned const* count, unsigned const max,
         size_t const mostFrequent, size_t nbSeq, unsigned const FSELog,
         FSE_CTable const* prevCTable,
         short const* defaultNorm, U32 defaultNormLog,
         ZSTD_defaultPolicy_e const isDefaultAllowed,
         ZSTD_strategy const strategy)
->>>>>>> a7c75740
 {
 #define MIN_SEQ_FOR_DYNAMIC_FSE   64
 #define MAX_SEQ_FOR_STATIC_FSE  1000
@@ -2079,15 +2069,9 @@
         assert(set_basic < set_compressed && set_rle < set_compressed);
         assert(!(LLtype < set_compressed && nextEntropy->fse.litlength_repeatMode != FSE_repeat_none)); /* We don't copy tables */
         {   size_t const countSize = ZSTD_buildCTable(op, oend - op, CTable_LitLength, LLFSELog, (symbolEncodingType_e)LLtype,
-<<<<<<< HEAD
                                                     count, max, llCodeTable, nbSeq, LL_defaultNorm, LL_defaultNormLog, MaxLL,
-                                                    prevEntropy->litlengthCTable, sizeof(prevEntropy->litlengthCTable),
+                                                    prevEntropy->fse.litlengthCTable, sizeof(prevEntropy->fse.litlengthCTable),
                                                     workspace, HUF_WORKSPACE_SIZE);
-=======
-                    count, max, llCodeTable, nbSeq, LL_defaultNorm, LL_defaultNormLog, MaxLL,
-                    prevEntropy->fse.litlengthCTable, sizeof(prevEntropy->fse.litlengthCTable),
-                    workspace, HUF_WORKSPACE_SIZE);
->>>>>>> a7c75740
             if (ZSTD_isError(countSize)) return countSize;
             if (LLtype == set_compressed)
                 lastNCount = op;
@@ -2103,15 +2087,9 @@
         Offtype = ZSTD_selectEncodingType(&nextEntropy->fse.offcode_repeatMode, count, max, mostFrequent, nbSeq, OffFSELog, prevEntropy->fse.offcodeCTable, OF_defaultNorm, OF_defaultNormLog, defaultPolicy, strategy);
         assert(!(Offtype < set_compressed && nextEntropy->fse.offcode_repeatMode != FSE_repeat_none)); /* We don't copy tables */
         {   size_t const countSize = ZSTD_buildCTable(op, oend - op, CTable_OffsetBits, OffFSELog, (symbolEncodingType_e)Offtype,
-<<<<<<< HEAD
                                                     count, max, ofCodeTable, nbSeq, OF_defaultNorm, OF_defaultNormLog, DefaultMaxOff,
-                                                    prevEntropy->offcodeCTable, sizeof(prevEntropy->offcodeCTable),
+                                                    prevEntropy->fse.offcodeCTable, sizeof(prevEntropy->fse.offcodeCTable),
                                                     workspace, HUF_WORKSPACE_SIZE);
-=======
-                    count, max, ofCodeTable, nbSeq, OF_defaultNorm, OF_defaultNormLog, DefaultMaxOff,
-                    prevEntropy->fse.offcodeCTable, sizeof(prevEntropy->fse.offcodeCTable),
-                    workspace, HUF_WORKSPACE_SIZE);
->>>>>>> a7c75740
             if (ZSTD_isError(countSize)) return countSize;
             if (Offtype == set_compressed)
                 lastNCount = op;
@@ -2125,15 +2103,9 @@
         MLtype = ZSTD_selectEncodingType(&nextEntropy->fse.matchlength_repeatMode, count, max, mostFrequent, nbSeq, MLFSELog, prevEntropy->fse.matchlengthCTable, ML_defaultNorm, ML_defaultNormLog, ZSTD_defaultAllowed, strategy);
         assert(!(MLtype < set_compressed && nextEntropy->fse.matchlength_repeatMode != FSE_repeat_none)); /* We don't copy tables */
         {   size_t const countSize = ZSTD_buildCTable(op, oend - op, CTable_MatchLength, MLFSELog, (symbolEncodingType_e)MLtype,
-<<<<<<< HEAD
                                                     count, max, mlCodeTable, nbSeq, ML_defaultNorm, ML_defaultNormLog, MaxML,
-                                                    prevEntropy->matchlengthCTable, sizeof(prevEntropy->matchlengthCTable),
+                                                    prevEntropy->fse.matchlengthCTable, sizeof(prevEntropy->fse.matchlengthCTable),
                                                     workspace, HUF_WORKSPACE_SIZE);
-=======
-                    count, max, mlCodeTable, nbSeq, ML_defaultNorm, ML_defaultNormLog, MaxML,
-                    prevEntropy->fse.matchlengthCTable, sizeof(prevEntropy->fse.matchlengthCTable),
-                    workspace, HUF_WORKSPACE_SIZE);
->>>>>>> a7c75740
             if (ZSTD_isError(countSize)) return countSize;
             if (MLtype == set_compressed)
                 lastNCount = op;
