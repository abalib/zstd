--- conflicted
+++ resolved
@@ -155,11 +155,7 @@
     }   }
 
     /* fill val */
-<<<<<<< HEAD
-    {   U16 nbPerRank[HUF_TABLELOG_MAX+2] = {0};
-=======
     {   U16 nbPerRank[HUF_TABLELOG_MAX+2]  = {0};  /* support w=0=>n=tableLog+1 */
->>>>>>> 4239a207
         U16 valPerRank[HUF_TABLELOG_MAX+2] = {0};
         { U32 n; for (n=0; n<nbSymbols; n++) nbPerRank[CTable[n].nbBits]++; }
         /* determine stating value per rank */
