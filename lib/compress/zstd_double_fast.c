/*
 * Copyright (c) Yann Collet, Facebook, Inc.
 * All rights reserved.
 *
 * This source code is licensed under both the BSD-style license (found in the
 * LICENSE file in the root directory of this source tree) and the GPLv2 (found
 * in the COPYING file in the root directory of this source tree).
 * You may select, at your option, one of the above-listed licenses.
 */

#include "zstd_compress_internal.h"
#include "zstd_double_fast.h"


void ZSTD_fillDoubleHashTable(ZSTD_matchState_t* ms,
                              void const* end, ZSTD_dictTableLoadMethod_e dtlm)
{
    const ZSTD_compressionParameters* const cParams = &ms->cParams;
    U32* const hashLarge = ms->hashTable;
    U32  const hBitsL = cParams->hashLog;
    U32  const mls = cParams->minMatch;
    U32* const hashSmall = ms->chainTable;
    U32  const hBitsS = cParams->chainLog;
    const BYTE* const base = ms->window.base;
    const BYTE* ip = base + ms->nextToUpdate;
    const BYTE* const iend = ((const BYTE*)end) - HASH_READ_SIZE;
    const U32 fastHashFillStep = 3;

    /* Always insert every fastHashFillStep position into the hash tables.
     * Insert the other positions into the large hash table if their entry
     * is empty.
     */
    for (; ip + fastHashFillStep - 1 <= iend; ip += fastHashFillStep) {
        U32 const curr = (U32)(ip - base);
        U32 i;
        for (i = 0; i < fastHashFillStep; ++i) {
            size_t const smHash = ZSTD_hashPtr(ip + i, hBitsS, mls);
            size_t const lgHash = ZSTD_hashPtr(ip + i, hBitsL, 8);
            if (i == 0)
                hashSmall[smHash] = curr + i;
            if (i == 0 || hashLarge[lgHash] == 0)
                hashLarge[lgHash] = curr + i;
            /* Only load extra positions for ZSTD_dtlm_full */
            if (dtlm == ZSTD_dtlm_fast)
                break;
    }   }
}


FORCE_INLINE_TEMPLATE
size_t ZSTD_compressBlock_doubleFast_noDict_generic(
        ZSTD_matchState_t* ms, seqStore_t* seqStore, U32 rep[ZSTD_REP_NUM],
        void const* src, size_t srcSize, U32 const mls /* template */)
{
    ZSTD_compressionParameters const* cParams = &ms->cParams;
    U32* const hashLong = ms->hashTable;
    const U32 hBitsL = cParams->hashLog;
    U32* const hashSmall = ms->chainTable;
    const U32 hBitsS = cParams->chainLog;
    const BYTE* const base = ms->window.base;
    const BYTE* const istart = (const BYTE*)src;
    const BYTE* anchor = istart;
    const U32 endIndex = (U32)((size_t)(istart - base) + srcSize);
    /* presumes that, if there is a dictionary, it must be using Attach mode */
    const U32 prefixLowestIndex = ZSTD_getLowestPrefixIndex(ms, endIndex, cParams->windowLog);
    const BYTE* const prefixLowest = base + prefixLowestIndex;
    const BYTE* const iend = istart + srcSize;
    const BYTE* const ilimit = iend - HASH_READ_SIZE;
    U32 offset_1=rep[0], offset_2=rep[1];
    U32 offsetSaved = 0;

    size_t mLength;
    U32 offset;
    U32 curr;

    /* how many positions to search before increasing step size */
    const size_t kStepIncr = 1 << kSearchStrength;
    /* the position at which to increment the step size if no match is found */
    const BYTE* nextStep;
    size_t step; /* the current step size */

    size_t hl0; /* the long hash at ip */
    size_t hl1; /* the long hash at ip1 */

    U32 idxl0; /* the long match index for ip */
    U32 idxl1; /* the long match index for ip1 */

    const BYTE* matchl0; /* the long match for ip */
    const BYTE* matchs0; /* the short match for ip */
    const BYTE* matchl1; /* the long match for ip1 */

    const BYTE* ip = istart; /* the current position */
    const BYTE* ip1; /* the next position */

    DEBUGLOG(5, "ZSTD_compressBlock_doubleFast_noDict_generic");

    /* init */
    ip += ((ip - prefixLowest) == 0);
    {
        U32 const current = (U32)(ip - base);
        U32 const windowLow = ZSTD_getLowestPrefixIndex(ms, current, cParams->windowLog);
        U32 const maxRep = current - windowLow;
        if (offset_2 > maxRep) offsetSaved = offset_2, offset_2 = 0;
        if (offset_1 > maxRep) offsetSaved = offset_1, offset_1 = 0;
    }

    /* Outer Loop: one iteration per match found and stored */
    while (1) {
        step = 1;
        nextStep = ip + kStepIncr;
        ip1 = ip + step;

        if (ip1 > ilimit) {
            goto _cleanup;
        }

        hl0 = ZSTD_hashPtr(ip, hBitsL, 8);
        idxl0 = hashLong[hl0];
        matchl0 = base + idxl0;

        /* Inner Loop: one iteration per search / position */
        do {
            const size_t hs0 = ZSTD_hashPtr(ip, hBitsS, mls);
            const U32 idxs0 = hashSmall[hs0];
            curr = (U32)(ip-base);
            matchs0 = base + idxs0;

            hashLong[hl0] = hashSmall[hs0] = curr;   /* update hash tables */

            /* check noDict repcode */
            if ((offset_1 > 0) & (MEM_read32(ip+1-offset_1) == MEM_read32(ip+1))) {
                mLength = ZSTD_count(ip+1+4, ip+1+4-offset_1, iend) + 4;
                ip++;
<<<<<<< HEAD
                ZSTD_storeSeq(seqStore, (size_t)(ip-anchor), anchor, iend, 0, mLength);
=======
                ZSTD_storeSeq(seqStore, (size_t)(ip-anchor), anchor, iend, STORE_REPCODE_1, mLength);
>>>>>>> ad7c9fc1
                goto _match_stored;
            }

            hl1 = ZSTD_hashPtr(ip1, hBitsL, 8);

            if (idxl0 > prefixLowestIndex) {
                /* check prefix long match */
                if (MEM_read64(matchl0) == MEM_read64(ip)) {
                    mLength = ZSTD_count(ip+8, matchl0+8, iend) + 8;
                    offset = (U32)(ip-matchl0);
                    while (((ip>anchor) & (matchl0>prefixLowest)) && (ip[-1] == matchl0[-1])) { ip--; matchl0--; mLength++; } /* catch up */
                    goto _match_found;
                }
            }

            idxl1 = hashLong[hl1];
            matchl1 = base + idxl1;

            if (idxs0 > prefixLowestIndex) {
                /* check prefix short match */
                if (MEM_read32(matchs0) == MEM_read32(ip)) {
                    goto _search_next_long;
                }
            }

            if (ip1 >= nextStep) {
                PREFETCH_L1(ip1 + 64);
                PREFETCH_L1(ip1 + 128);
                step++;
                nextStep += kStepIncr;
            }
            ip = ip1;
            ip1 += step;

            hl0 = hl1;
            idxl0 = idxl1;
            matchl0 = matchl1;
    #if defined(__aarch64__)
            PREFETCH_L1(ip+256);
    #endif
        } while (ip1 <= ilimit);

_cleanup:
        /* save reps for next block */
        rep[0] = offset_1 ? offset_1 : offsetSaved;
        rep[1] = offset_2 ? offset_2 : offsetSaved;

        /* Return the last literals size */
        return (size_t)(iend - anchor);

_search_next_long:

        /* check prefix long +1 match */
        if (idxl1 > prefixLowestIndex) {
            if (MEM_read64(matchl1) == MEM_read64(ip1)) {
                ip = ip1;
                mLength = ZSTD_count(ip+8, matchl1+8, iend) + 8;
                offset = (U32)(ip-matchl1);
                while (((ip>anchor) & (matchl1>prefixLowest)) && (ip[-1] == matchl1[-1])) { ip--; matchl1--; mLength++; } /* catch up */
                goto _match_found;
            }
        }

        /* if no long +1 match, explore the short match we found */
        mLength = ZSTD_count(ip+4, matchs0+4, iend) + 4;
        offset = (U32)(ip - matchs0);
        while (((ip>anchor) & (matchs0>prefixLowest)) && (ip[-1] == matchs0[-1])) { ip--; matchs0--; mLength++; } /* catch up */

        /* fall-through */

_match_found: /* requires ip, offset, mLength */
        offset_2 = offset_1;
        offset_1 = offset;

        if (step < 4) {
            /* It is unsafe to write this value back to the hashtable when ip1 is
             * greater than or equal to the new ip we will have after we're done
             * processing this match. Rather than perform that test directly
             * (ip1 >= ip + mLength), which costs speed in practice, we do a simpler
             * more predictable test. The minmatch even if we take a short match is
             * 4 bytes, so as long as step, the distance between ip and ip1
             * (initially) is less than 4, we know ip1 < new ip. */
            hashLong[hl1] = (U32)(ip1 - base);
        }

<<<<<<< HEAD
        ZSTD_storeSeq(seqStore, (size_t)(ip-anchor), anchor, iend, offset + ZSTD_REP_MOVE, mLength);
=======
        ZSTD_storeSeq(seqStore, (size_t)(ip-anchor), anchor, iend, STORE_OFFSET(offset), mLength);
>>>>>>> ad7c9fc1

_match_stored:
        /* match found */
        ip += mLength;
        anchor = ip;

        if (ip <= ilimit) {
            /* Complementary insertion */
            /* done after iLimit test, as candidates could be > iend-8 */
            {   U32 const indexToInsert = curr+2;
                hashLong[ZSTD_hashPtr(base+indexToInsert, hBitsL, 8)] = indexToInsert;
                hashLong[ZSTD_hashPtr(ip-2, hBitsL, 8)] = (U32)(ip-2-base);
                hashSmall[ZSTD_hashPtr(base+indexToInsert, hBitsS, mls)] = indexToInsert;
                hashSmall[ZSTD_hashPtr(ip-1, hBitsS, mls)] = (U32)(ip-1-base);
            }

            /* check immediate repcode */
            while ( (ip <= ilimit)
                 && ( (offset_2>0)
                    & (MEM_read32(ip) == MEM_read32(ip - offset_2)) )) {
                /* store sequence */
                size_t const rLength = ZSTD_count(ip+4, ip+4-offset_2, iend) + 4;
                U32 const tmpOff = offset_2; offset_2 = offset_1; offset_1 = tmpOff;  /* swap offset_2 <=> offset_1 */
                hashSmall[ZSTD_hashPtr(ip, hBitsS, mls)] = (U32)(ip-base);
                hashLong[ZSTD_hashPtr(ip, hBitsL, 8)] = (U32)(ip-base);
<<<<<<< HEAD
                ZSTD_storeSeq(seqStore, 0, anchor, iend, 0, rLength);
=======
                ZSTD_storeSeq(seqStore, 0, anchor, iend, STORE_REPCODE_1, rLength);
>>>>>>> ad7c9fc1
                ip += rLength;
                anchor = ip;
                continue;   /* faster when present ... (?) */
            }
        }
    }
}


FORCE_INLINE_TEMPLATE
size_t ZSTD_compressBlock_doubleFast_dictMatchState_generic(
        ZSTD_matchState_t* ms, seqStore_t* seqStore, U32 rep[ZSTD_REP_NUM],
        void const* src, size_t srcSize,
        U32 const mls /* template */)
{
    ZSTD_compressionParameters const* cParams = &ms->cParams;
    U32* const hashLong = ms->hashTable;
    const U32 hBitsL = cParams->hashLog;
    U32* const hashSmall = ms->chainTable;
    const U32 hBitsS = cParams->chainLog;
    const BYTE* const base = ms->window.base;
    const BYTE* const istart = (const BYTE*)src;
    const BYTE* ip = istart;
    const BYTE* anchor = istart;
    const U32 endIndex = (U32)((size_t)(istart - base) + srcSize);
    /* presumes that, if there is a dictionary, it must be using Attach mode */
    const U32 prefixLowestIndex = ZSTD_getLowestPrefixIndex(ms, endIndex, cParams->windowLog);
    const BYTE* const prefixLowest = base + prefixLowestIndex;
    const BYTE* const iend = istart + srcSize;
    const BYTE* const ilimit = iend - HASH_READ_SIZE;
    U32 offset_1=rep[0], offset_2=rep[1];
    U32 offsetSaved = 0;

    const ZSTD_matchState_t* const dms = ms->dictMatchState;
    const ZSTD_compressionParameters* const dictCParams = &dms->cParams;
    const U32* const dictHashLong  = dms->hashTable;
    const U32* const dictHashSmall = dms->chainTable;
    const U32 dictStartIndex       = dms->window.dictLimit;
    const BYTE* const dictBase     = dms->window.base;
    const BYTE* const dictStart    = dictBase + dictStartIndex;
    const BYTE* const dictEnd      = dms->window.nextSrc;
    const U32 dictIndexDelta       = prefixLowestIndex - (U32)(dictEnd - dictBase);
    const U32 dictHBitsL           = dictCParams->hashLog;
    const U32 dictHBitsS           = dictCParams->chainLog;
    const U32 dictAndPrefixLength  = (U32)((ip - prefixLowest) + (dictEnd - dictStart));

    DEBUGLOG(5, "ZSTD_compressBlock_doubleFast_dictMatchState_generic");

    /* if a dictionary is attached, it must be within window range */
    assert(ms->window.dictLimit + (1U << cParams->windowLog) >= endIndex);

    /* init */
    ip += (dictAndPrefixLength == 0);

    /* dictMatchState repCode checks don't currently handle repCode == 0
     * disabling. */
    assert(offset_1 <= dictAndPrefixLength);
    assert(offset_2 <= dictAndPrefixLength);

    /* Main Search Loop */
    while (ip < ilimit) {   /* < instead of <=, because repcode check at (ip+1) */
        size_t mLength;
        U32 offset;
        size_t const h2 = ZSTD_hashPtr(ip, hBitsL, 8);
        size_t const h = ZSTD_hashPtr(ip, hBitsS, mls);
        size_t const dictHL = ZSTD_hashPtr(ip, dictHBitsL, 8);
        size_t const dictHS = ZSTD_hashPtr(ip, dictHBitsS, mls);
        U32 const curr = (U32)(ip-base);
        U32 const matchIndexL = hashLong[h2];
        U32 matchIndexS = hashSmall[h];
        const BYTE* matchLong = base + matchIndexL;
        const BYTE* match = base + matchIndexS;
        const U32 repIndex = curr + 1 - offset_1;
        const BYTE* repMatch = (repIndex < prefixLowestIndex) ?
                               dictBase + (repIndex - dictIndexDelta) :
                               base + repIndex;
        hashLong[h2] = hashSmall[h] = curr;   /* update hash tables */

        /* check repcode */
        if (((U32)((prefixLowestIndex-1) - repIndex) >= 3 /* intentional underflow */)
            && (MEM_read32(repMatch) == MEM_read32(ip+1)) ) {
            const BYTE* repMatchEnd = repIndex < prefixLowestIndex ? dictEnd : iend;
            mLength = ZSTD_count_2segments(ip+1+4, repMatch+4, iend, repMatchEnd, prefixLowest) + 4;
            ip++;
<<<<<<< HEAD
            ZSTD_storeSeq(seqStore, (size_t)(ip-anchor), anchor, iend, 0, mLength);
=======
            ZSTD_storeSeq(seqStore, (size_t)(ip-anchor), anchor, iend, STORE_REPCODE_1, mLength);
>>>>>>> ad7c9fc1
            goto _match_stored;
        }

        if (matchIndexL > prefixLowestIndex) {
            /* check prefix long match */
            if (MEM_read64(matchLong) == MEM_read64(ip)) {
                mLength = ZSTD_count(ip+8, matchLong+8, iend) + 8;
                offset = (U32)(ip-matchLong);
                while (((ip>anchor) & (matchLong>prefixLowest)) && (ip[-1] == matchLong[-1])) { ip--; matchLong--; mLength++; } /* catch up */
                goto _match_found;
            }
        } else {
            /* check dictMatchState long match */
            U32 const dictMatchIndexL = dictHashLong[dictHL];
            const BYTE* dictMatchL = dictBase + dictMatchIndexL;
            assert(dictMatchL < dictEnd);

            if (dictMatchL > dictStart && MEM_read64(dictMatchL) == MEM_read64(ip)) {
                mLength = ZSTD_count_2segments(ip+8, dictMatchL+8, iend, dictEnd, prefixLowest) + 8;
                offset = (U32)(curr - dictMatchIndexL - dictIndexDelta);
                while (((ip>anchor) & (dictMatchL>dictStart)) && (ip[-1] == dictMatchL[-1])) { ip--; dictMatchL--; mLength++; } /* catch up */
                goto _match_found;
        }   }

        if (matchIndexS > prefixLowestIndex) {
            /* check prefix short match */
            if (MEM_read32(match) == MEM_read32(ip)) {
                goto _search_next_long;
            }
        } else {
            /* check dictMatchState short match */
            U32 const dictMatchIndexS = dictHashSmall[dictHS];
            match = dictBase + dictMatchIndexS;
            matchIndexS = dictMatchIndexS + dictIndexDelta;

            if (match > dictStart && MEM_read32(match) == MEM_read32(ip)) {
                goto _search_next_long;
        }   }

        ip += ((ip-anchor) >> kSearchStrength) + 1;
#if defined(__aarch64__)
        PREFETCH_L1(ip+256);
#endif
        continue;

_search_next_long:

        {   size_t const hl3 = ZSTD_hashPtr(ip+1, hBitsL, 8);
            size_t const dictHLNext = ZSTD_hashPtr(ip+1, dictHBitsL, 8);
            U32 const matchIndexL3 = hashLong[hl3];
            const BYTE* matchL3 = base + matchIndexL3;
            hashLong[hl3] = curr + 1;

            /* check prefix long +1 match */
            if (matchIndexL3 > prefixLowestIndex) {
                if (MEM_read64(matchL3) == MEM_read64(ip+1)) {
                    mLength = ZSTD_count(ip+9, matchL3+8, iend) + 8;
                    ip++;
                    offset = (U32)(ip-matchL3);
                    while (((ip>anchor) & (matchL3>prefixLowest)) && (ip[-1] == matchL3[-1])) { ip--; matchL3--; mLength++; } /* catch up */
                    goto _match_found;
                }
            } else {
                /* check dict long +1 match */
                U32 const dictMatchIndexL3 = dictHashLong[dictHLNext];
                const BYTE* dictMatchL3 = dictBase + dictMatchIndexL3;
                assert(dictMatchL3 < dictEnd);
                if (dictMatchL3 > dictStart && MEM_read64(dictMatchL3) == MEM_read64(ip+1)) {
                    mLength = ZSTD_count_2segments(ip+1+8, dictMatchL3+8, iend, dictEnd, prefixLowest) + 8;
                    ip++;
                    offset = (U32)(curr + 1 - dictMatchIndexL3 - dictIndexDelta);
                    while (((ip>anchor) & (dictMatchL3>dictStart)) && (ip[-1] == dictMatchL3[-1])) { ip--; dictMatchL3--; mLength++; } /* catch up */
                    goto _match_found;
        }   }   }

        /* if no long +1 match, explore the short match we found */
        if (matchIndexS < prefixLowestIndex) {
            mLength = ZSTD_count_2segments(ip+4, match+4, iend, dictEnd, prefixLowest) + 4;
            offset = (U32)(curr - matchIndexS);
            while (((ip>anchor) & (match>dictStart)) && (ip[-1] == match[-1])) { ip--; match--; mLength++; } /* catch up */
        } else {
            mLength = ZSTD_count(ip+4, match+4, iend) + 4;
            offset = (U32)(ip - match);
            while (((ip>anchor) & (match>prefixLowest)) && (ip[-1] == match[-1])) { ip--; match--; mLength++; } /* catch up */
        }

_match_found:
        offset_2 = offset_1;
        offset_1 = offset;

<<<<<<< HEAD
        ZSTD_storeSeq(seqStore, (size_t)(ip-anchor), anchor, iend, offset + ZSTD_REP_MOVE, mLength);
=======
        ZSTD_storeSeq(seqStore, (size_t)(ip-anchor), anchor, iend, STORE_OFFSET(offset), mLength);
>>>>>>> ad7c9fc1

_match_stored:
        /* match found */
        ip += mLength;
        anchor = ip;

        if (ip <= ilimit) {
            /* Complementary insertion */
            /* done after iLimit test, as candidates could be > iend-8 */
            {   U32 const indexToInsert = curr+2;
                hashLong[ZSTD_hashPtr(base+indexToInsert, hBitsL, 8)] = indexToInsert;
                hashLong[ZSTD_hashPtr(ip-2, hBitsL, 8)] = (U32)(ip-2-base);
                hashSmall[ZSTD_hashPtr(base+indexToInsert, hBitsS, mls)] = indexToInsert;
                hashSmall[ZSTD_hashPtr(ip-1, hBitsS, mls)] = (U32)(ip-1-base);
            }

            /* check immediate repcode */
            while (ip <= ilimit) {
                U32 const current2 = (U32)(ip-base);
                U32 const repIndex2 = current2 - offset_2;
                const BYTE* repMatch2 = repIndex2 < prefixLowestIndex ?
                        dictBase + repIndex2 - dictIndexDelta :
                        base + repIndex2;
                if ( ((U32)((prefixLowestIndex-1) - (U32)repIndex2) >= 3 /* intentional overflow */)
                   && (MEM_read32(repMatch2) == MEM_read32(ip)) ) {
                    const BYTE* const repEnd2 = repIndex2 < prefixLowestIndex ? dictEnd : iend;
                    size_t const repLength2 = ZSTD_count_2segments(ip+4, repMatch2+4, iend, repEnd2, prefixLowest) + 4;
                    U32 tmpOffset = offset_2; offset_2 = offset_1; offset_1 = tmpOffset;   /* swap offset_2 <=> offset_1 */
<<<<<<< HEAD
                    ZSTD_storeSeq(seqStore, 0, anchor, iend, 0, repLength2);
=======
                    ZSTD_storeSeq(seqStore, 0, anchor, iend, STORE_REPCODE_1, repLength2);
>>>>>>> ad7c9fc1
                    hashSmall[ZSTD_hashPtr(ip, hBitsS, mls)] = current2;
                    hashLong[ZSTD_hashPtr(ip, hBitsL, 8)] = current2;
                    ip += repLength2;
                    anchor = ip;
                    continue;
                }
                break;
            }
        }
    }   /* while (ip < ilimit) */

    /* save reps for next block */
    rep[0] = offset_1 ? offset_1 : offsetSaved;
    rep[1] = offset_2 ? offset_2 : offsetSaved;

    /* Return the last literals size */
    return (size_t)(iend - anchor);
}

#define ZSTD_GEN_DFAST_FN(dictMode, mls)                                                                 \
    static size_t ZSTD_compressBlock_doubleFast_##dictMode##_##mls(                                      \
            ZSTD_matchState_t* ms, seqStore_t* seqStore, U32 rep[ZSTD_REP_NUM],                          \
            void const* src, size_t srcSize)                                                             \
    {                                                                                                    \
        return ZSTD_compressBlock_doubleFast_##dictMode##_generic(ms, seqStore, rep, src, srcSize, mls); \
    }

ZSTD_GEN_DFAST_FN(noDict, 4)
ZSTD_GEN_DFAST_FN(noDict, 5)
ZSTD_GEN_DFAST_FN(noDict, 6)
ZSTD_GEN_DFAST_FN(noDict, 7)

ZSTD_GEN_DFAST_FN(dictMatchState, 4)
ZSTD_GEN_DFAST_FN(dictMatchState, 5)
ZSTD_GEN_DFAST_FN(dictMatchState, 6)
ZSTD_GEN_DFAST_FN(dictMatchState, 7)


size_t ZSTD_compressBlock_doubleFast(
        ZSTD_matchState_t* ms, seqStore_t* seqStore, U32 rep[ZSTD_REP_NUM],
        void const* src, size_t srcSize)
{
    const U32 mls = ms->cParams.minMatch;
    switch(mls)
    {
    default: /* includes case 3 */
    case 4 :
        return ZSTD_compressBlock_doubleFast_noDict_4(ms, seqStore, rep, src, srcSize);
    case 5 :
        return ZSTD_compressBlock_doubleFast_noDict_5(ms, seqStore, rep, src, srcSize);
    case 6 :
        return ZSTD_compressBlock_doubleFast_noDict_6(ms, seqStore, rep, src, srcSize);
    case 7 :
        return ZSTD_compressBlock_doubleFast_noDict_7(ms, seqStore, rep, src, srcSize);
    }
}


size_t ZSTD_compressBlock_doubleFast_dictMatchState(
        ZSTD_matchState_t* ms, seqStore_t* seqStore, U32 rep[ZSTD_REP_NUM],
        void const* src, size_t srcSize)
{
    const U32 mls = ms->cParams.minMatch;
    switch(mls)
    {
    default: /* includes case 3 */
    case 4 :
        return ZSTD_compressBlock_doubleFast_dictMatchState_4(ms, seqStore, rep, src, srcSize);
    case 5 :
        return ZSTD_compressBlock_doubleFast_dictMatchState_5(ms, seqStore, rep, src, srcSize);
    case 6 :
        return ZSTD_compressBlock_doubleFast_dictMatchState_6(ms, seqStore, rep, src, srcSize);
    case 7 :
        return ZSTD_compressBlock_doubleFast_dictMatchState_7(ms, seqStore, rep, src, srcSize);
    }
}


static size_t ZSTD_compressBlock_doubleFast_extDict_generic(
        ZSTD_matchState_t* ms, seqStore_t* seqStore, U32 rep[ZSTD_REP_NUM],
        void const* src, size_t srcSize,
        U32 const mls /* template */)
{
    ZSTD_compressionParameters const* cParams = &ms->cParams;
    U32* const hashLong = ms->hashTable;
    U32  const hBitsL = cParams->hashLog;
    U32* const hashSmall = ms->chainTable;
    U32  const hBitsS = cParams->chainLog;
    const BYTE* const istart = (const BYTE*)src;
    const BYTE* ip = istart;
    const BYTE* anchor = istart;
    const BYTE* const iend = istart + srcSize;
    const BYTE* const ilimit = iend - 8;
    const BYTE* const base = ms->window.base;
    const U32   endIndex = (U32)((size_t)(istart - base) + srcSize);
    const U32   lowLimit = ZSTD_getLowestMatchIndex(ms, endIndex, cParams->windowLog);
    const U32   dictStartIndex = lowLimit;
    const U32   dictLimit = ms->window.dictLimit;
    const U32   prefixStartIndex = (dictLimit > lowLimit) ? dictLimit : lowLimit;
    const BYTE* const prefixStart = base + prefixStartIndex;
    const BYTE* const dictBase = ms->window.dictBase;
    const BYTE* const dictStart = dictBase + dictStartIndex;
    const BYTE* const dictEnd = dictBase + prefixStartIndex;
    U32 offset_1=rep[0], offset_2=rep[1];

    DEBUGLOG(5, "ZSTD_compressBlock_doubleFast_extDict_generic (srcSize=%zu)", srcSize);

    /* if extDict is invalidated due to maxDistance, switch to "regular" variant */
    if (prefixStartIndex == dictStartIndex)
        return ZSTD_compressBlock_doubleFast(ms, seqStore, rep, src, srcSize);

    /* Search Loop */
    while (ip < ilimit) {  /* < instead of <=, because (ip+1) */
        const size_t hSmall = ZSTD_hashPtr(ip, hBitsS, mls);
        const U32 matchIndex = hashSmall[hSmall];
        const BYTE* const matchBase = matchIndex < prefixStartIndex ? dictBase : base;
        const BYTE* match = matchBase + matchIndex;

        const size_t hLong = ZSTD_hashPtr(ip, hBitsL, 8);
        const U32 matchLongIndex = hashLong[hLong];
        const BYTE* const matchLongBase = matchLongIndex < prefixStartIndex ? dictBase : base;
        const BYTE* matchLong = matchLongBase + matchLongIndex;

        const U32 curr = (U32)(ip-base);
        const U32 repIndex = curr + 1 - offset_1;   /* offset_1 expected <= curr +1 */
        const BYTE* const repBase = repIndex < prefixStartIndex ? dictBase : base;
        const BYTE* const repMatch = repBase + repIndex;
        size_t mLength;
        hashSmall[hSmall] = hashLong[hLong] = curr;   /* update hash table */

        if ((((U32)((prefixStartIndex-1) - repIndex) >= 3) /* intentional underflow : ensure repIndex doesn't overlap dict + prefix */
            & (offset_1 <= curr+1 - dictStartIndex)) /* note: we are searching at curr+1 */
          && (MEM_read32(repMatch) == MEM_read32(ip+1)) ) {
            const BYTE* repMatchEnd = repIndex < prefixStartIndex ? dictEnd : iend;
            mLength = ZSTD_count_2segments(ip+1+4, repMatch+4, iend, repMatchEnd, prefixStart) + 4;
            ip++;
<<<<<<< HEAD
            ZSTD_storeSeq(seqStore, (size_t)(ip-anchor), anchor, iend, 0, mLength);
=======
            ZSTD_storeSeq(seqStore, (size_t)(ip-anchor), anchor, iend, STORE_REPCODE_1, mLength);
>>>>>>> ad7c9fc1
        } else {
            if ((matchLongIndex > dictStartIndex) && (MEM_read64(matchLong) == MEM_read64(ip))) {
                const BYTE* const matchEnd = matchLongIndex < prefixStartIndex ? dictEnd : iend;
                const BYTE* const lowMatchPtr = matchLongIndex < prefixStartIndex ? dictStart : prefixStart;
                U32 offset;
                mLength = ZSTD_count_2segments(ip+8, matchLong+8, iend, matchEnd, prefixStart) + 8;
                offset = curr - matchLongIndex;
                while (((ip>anchor) & (matchLong>lowMatchPtr)) && (ip[-1] == matchLong[-1])) { ip--; matchLong--; mLength++; }   /* catch up */
                offset_2 = offset_1;
                offset_1 = offset;
<<<<<<< HEAD
                ZSTD_storeSeq(seqStore, (size_t)(ip-anchor), anchor, iend, offset + ZSTD_REP_MOVE, mLength);
=======
                ZSTD_storeSeq(seqStore, (size_t)(ip-anchor), anchor, iend, STORE_OFFSET(offset), mLength);
>>>>>>> ad7c9fc1

            } else if ((matchIndex > dictStartIndex) && (MEM_read32(match) == MEM_read32(ip))) {
                size_t const h3 = ZSTD_hashPtr(ip+1, hBitsL, 8);
                U32 const matchIndex3 = hashLong[h3];
                const BYTE* const match3Base = matchIndex3 < prefixStartIndex ? dictBase : base;
                const BYTE* match3 = match3Base + matchIndex3;
                U32 offset;
                hashLong[h3] = curr + 1;
                if ( (matchIndex3 > dictStartIndex) && (MEM_read64(match3) == MEM_read64(ip+1)) ) {
                    const BYTE* const matchEnd = matchIndex3 < prefixStartIndex ? dictEnd : iend;
                    const BYTE* const lowMatchPtr = matchIndex3 < prefixStartIndex ? dictStart : prefixStart;
                    mLength = ZSTD_count_2segments(ip+9, match3+8, iend, matchEnd, prefixStart) + 8;
                    ip++;
                    offset = curr+1 - matchIndex3;
                    while (((ip>anchor) & (match3>lowMatchPtr)) && (ip[-1] == match3[-1])) { ip--; match3--; mLength++; } /* catch up */
                } else {
                    const BYTE* const matchEnd = matchIndex < prefixStartIndex ? dictEnd : iend;
                    const BYTE* const lowMatchPtr = matchIndex < prefixStartIndex ? dictStart : prefixStart;
                    mLength = ZSTD_count_2segments(ip+4, match+4, iend, matchEnd, prefixStart) + 4;
                    offset = curr - matchIndex;
                    while (((ip>anchor) & (match>lowMatchPtr)) && (ip[-1] == match[-1])) { ip--; match--; mLength++; }   /* catch up */
                }
                offset_2 = offset_1;
                offset_1 = offset;
<<<<<<< HEAD
                ZSTD_storeSeq(seqStore, (size_t)(ip-anchor), anchor, iend, offset + ZSTD_REP_MOVE, mLength);
=======
                ZSTD_storeSeq(seqStore, (size_t)(ip-anchor), anchor, iend, STORE_OFFSET(offset), mLength);
>>>>>>> ad7c9fc1

            } else {
                ip += ((ip-anchor) >> kSearchStrength) + 1;
                continue;
        }   }

        /* move to next sequence start */
        ip += mLength;
        anchor = ip;

        if (ip <= ilimit) {
            /* Complementary insertion */
            /* done after iLimit test, as candidates could be > iend-8 */
            {   U32 const indexToInsert = curr+2;
                hashLong[ZSTD_hashPtr(base+indexToInsert, hBitsL, 8)] = indexToInsert;
                hashLong[ZSTD_hashPtr(ip-2, hBitsL, 8)] = (U32)(ip-2-base);
                hashSmall[ZSTD_hashPtr(base+indexToInsert, hBitsS, mls)] = indexToInsert;
                hashSmall[ZSTD_hashPtr(ip-1, hBitsS, mls)] = (U32)(ip-1-base);
            }

            /* check immediate repcode */
            while (ip <= ilimit) {
                U32 const current2 = (U32)(ip-base);
                U32 const repIndex2 = current2 - offset_2;
                const BYTE* repMatch2 = repIndex2 < prefixStartIndex ? dictBase + repIndex2 : base + repIndex2;
                if ( (((U32)((prefixStartIndex-1) - repIndex2) >= 3)   /* intentional overflow : ensure repIndex2 doesn't overlap dict + prefix */
                    & (offset_2 <= current2 - dictStartIndex))
                  && (MEM_read32(repMatch2) == MEM_read32(ip)) ) {
                    const BYTE* const repEnd2 = repIndex2 < prefixStartIndex ? dictEnd : iend;
                    size_t const repLength2 = ZSTD_count_2segments(ip+4, repMatch2+4, iend, repEnd2, prefixStart) + 4;
                    U32 const tmpOffset = offset_2; offset_2 = offset_1; offset_1 = tmpOffset;   /* swap offset_2 <=> offset_1 */
<<<<<<< HEAD
                    ZSTD_storeSeq(seqStore, 0, anchor, iend, 0, repLength2);
=======
                    ZSTD_storeSeq(seqStore, 0, anchor, iend, STORE_REPCODE_1, repLength2);
>>>>>>> ad7c9fc1
                    hashSmall[ZSTD_hashPtr(ip, hBitsS, mls)] = current2;
                    hashLong[ZSTD_hashPtr(ip, hBitsL, 8)] = current2;
                    ip += repLength2;
                    anchor = ip;
                    continue;
                }
                break;
    }   }   }

    /* save reps for next block */
    rep[0] = offset_1;
    rep[1] = offset_2;

    /* Return the last literals size */
    return (size_t)(iend - anchor);
}

ZSTD_GEN_DFAST_FN(extDict, 4)
ZSTD_GEN_DFAST_FN(extDict, 5)
ZSTD_GEN_DFAST_FN(extDict, 6)
ZSTD_GEN_DFAST_FN(extDict, 7)

size_t ZSTD_compressBlock_doubleFast_extDict(
        ZSTD_matchState_t* ms, seqStore_t* seqStore, U32 rep[ZSTD_REP_NUM],
        void const* src, size_t srcSize)
{
    U32 const mls = ms->cParams.minMatch;
    switch(mls)
    {
    default: /* includes case 3 */
    case 4 :
        return ZSTD_compressBlock_doubleFast_extDict_4(ms, seqStore, rep, src, srcSize);
    case 5 :
        return ZSTD_compressBlock_doubleFast_extDict_5(ms, seqStore, rep, src, srcSize);
    case 6 :
        return ZSTD_compressBlock_doubleFast_extDict_6(ms, seqStore, rep, src, srcSize);
    case 7 :
        return ZSTD_compressBlock_doubleFast_extDict_7(ms, seqStore, rep, src, srcSize);
    }
}<|MERGE_RESOLUTION|>--- conflicted
+++ resolved
@@ -131,11 +131,7 @@
             if ((offset_1 > 0) & (MEM_read32(ip+1-offset_1) == MEM_read32(ip+1))) {
                 mLength = ZSTD_count(ip+1+4, ip+1+4-offset_1, iend) + 4;
                 ip++;
-<<<<<<< HEAD
-                ZSTD_storeSeq(seqStore, (size_t)(ip-anchor), anchor, iend, 0, mLength);
-=======
                 ZSTD_storeSeq(seqStore, (size_t)(ip-anchor), anchor, iend, STORE_REPCODE_1, mLength);
->>>>>>> ad7c9fc1
                 goto _match_stored;
             }
 
@@ -221,11 +217,7 @@
             hashLong[hl1] = (U32)(ip1 - base);
         }
 
-<<<<<<< HEAD
-        ZSTD_storeSeq(seqStore, (size_t)(ip-anchor), anchor, iend, offset + ZSTD_REP_MOVE, mLength);
-=======
         ZSTD_storeSeq(seqStore, (size_t)(ip-anchor), anchor, iend, STORE_OFFSET(offset), mLength);
->>>>>>> ad7c9fc1
 
 _match_stored:
         /* match found */
@@ -251,11 +243,7 @@
                 U32 const tmpOff = offset_2; offset_2 = offset_1; offset_1 = tmpOff;  /* swap offset_2 <=> offset_1 */
                 hashSmall[ZSTD_hashPtr(ip, hBitsS, mls)] = (U32)(ip-base);
                 hashLong[ZSTD_hashPtr(ip, hBitsL, 8)] = (U32)(ip-base);
-<<<<<<< HEAD
-                ZSTD_storeSeq(seqStore, 0, anchor, iend, 0, rLength);
-=======
                 ZSTD_storeSeq(seqStore, 0, anchor, iend, STORE_REPCODE_1, rLength);
->>>>>>> ad7c9fc1
                 ip += rLength;
                 anchor = ip;
                 continue;   /* faster when present ... (?) */
@@ -340,11 +328,7 @@
             const BYTE* repMatchEnd = repIndex < prefixLowestIndex ? dictEnd : iend;
             mLength = ZSTD_count_2segments(ip+1+4, repMatch+4, iend, repMatchEnd, prefixLowest) + 4;
             ip++;
-<<<<<<< HEAD
-            ZSTD_storeSeq(seqStore, (size_t)(ip-anchor), anchor, iend, 0, mLength);
-=======
             ZSTD_storeSeq(seqStore, (size_t)(ip-anchor), anchor, iend, STORE_REPCODE_1, mLength);
->>>>>>> ad7c9fc1
             goto _match_stored;
         }
 
@@ -435,11 +419,7 @@
         offset_2 = offset_1;
         offset_1 = offset;
 
-<<<<<<< HEAD
-        ZSTD_storeSeq(seqStore, (size_t)(ip-anchor), anchor, iend, offset + ZSTD_REP_MOVE, mLength);
-=======
         ZSTD_storeSeq(seqStore, (size_t)(ip-anchor), anchor, iend, STORE_OFFSET(offset), mLength);
->>>>>>> ad7c9fc1
 
 _match_stored:
         /* match found */
@@ -468,11 +448,7 @@
                     const BYTE* const repEnd2 = repIndex2 < prefixLowestIndex ? dictEnd : iend;
                     size_t const repLength2 = ZSTD_count_2segments(ip+4, repMatch2+4, iend, repEnd2, prefixLowest) + 4;
                     U32 tmpOffset = offset_2; offset_2 = offset_1; offset_1 = tmpOffset;   /* swap offset_2 <=> offset_1 */
-<<<<<<< HEAD
-                    ZSTD_storeSeq(seqStore, 0, anchor, iend, 0, repLength2);
-=======
                     ZSTD_storeSeq(seqStore, 0, anchor, iend, STORE_REPCODE_1, repLength2);
->>>>>>> ad7c9fc1
                     hashSmall[ZSTD_hashPtr(ip, hBitsS, mls)] = current2;
                     hashLong[ZSTD_hashPtr(ip, hBitsL, 8)] = current2;
                     ip += repLength2;
@@ -609,11 +585,7 @@
             const BYTE* repMatchEnd = repIndex < prefixStartIndex ? dictEnd : iend;
             mLength = ZSTD_count_2segments(ip+1+4, repMatch+4, iend, repMatchEnd, prefixStart) + 4;
             ip++;
-<<<<<<< HEAD
-            ZSTD_storeSeq(seqStore, (size_t)(ip-anchor), anchor, iend, 0, mLength);
-=======
             ZSTD_storeSeq(seqStore, (size_t)(ip-anchor), anchor, iend, STORE_REPCODE_1, mLength);
->>>>>>> ad7c9fc1
         } else {
             if ((matchLongIndex > dictStartIndex) && (MEM_read64(matchLong) == MEM_read64(ip))) {
                 const BYTE* const matchEnd = matchLongIndex < prefixStartIndex ? dictEnd : iend;
@@ -624,11 +596,7 @@
                 while (((ip>anchor) & (matchLong>lowMatchPtr)) && (ip[-1] == matchLong[-1])) { ip--; matchLong--; mLength++; }   /* catch up */
                 offset_2 = offset_1;
                 offset_1 = offset;
-<<<<<<< HEAD
-                ZSTD_storeSeq(seqStore, (size_t)(ip-anchor), anchor, iend, offset + ZSTD_REP_MOVE, mLength);
-=======
                 ZSTD_storeSeq(seqStore, (size_t)(ip-anchor), anchor, iend, STORE_OFFSET(offset), mLength);
->>>>>>> ad7c9fc1
 
             } else if ((matchIndex > dictStartIndex) && (MEM_read32(match) == MEM_read32(ip))) {
                 size_t const h3 = ZSTD_hashPtr(ip+1, hBitsL, 8);
@@ -653,11 +621,7 @@
                 }
                 offset_2 = offset_1;
                 offset_1 = offset;
-<<<<<<< HEAD
-                ZSTD_storeSeq(seqStore, (size_t)(ip-anchor), anchor, iend, offset + ZSTD_REP_MOVE, mLength);
-=======
                 ZSTD_storeSeq(seqStore, (size_t)(ip-anchor), anchor, iend, STORE_OFFSET(offset), mLength);
->>>>>>> ad7c9fc1
 
             } else {
                 ip += ((ip-anchor) >> kSearchStrength) + 1;
@@ -689,11 +653,7 @@
                     const BYTE* const repEnd2 = repIndex2 < prefixStartIndex ? dictEnd : iend;
                     size_t const repLength2 = ZSTD_count_2segments(ip+4, repMatch2+4, iend, repEnd2, prefixStart) + 4;
                     U32 const tmpOffset = offset_2; offset_2 = offset_1; offset_1 = tmpOffset;   /* swap offset_2 <=> offset_1 */
-<<<<<<< HEAD
-                    ZSTD_storeSeq(seqStore, 0, anchor, iend, 0, repLength2);
-=======
                     ZSTD_storeSeq(seqStore, 0, anchor, iend, STORE_REPCODE_1, repLength2);
->>>>>>> ad7c9fc1
                     hashSmall[ZSTD_hashPtr(ip, hBitsS, mls)] = current2;
                     hashLong[ZSTD_hashPtr(ip, hBitsL, 8)] = current2;
                     ip += repLength2;
