--- conflicted
+++ resolved
@@ -284,11 +284,7 @@
 *  Private declarations
 *********************************************/
 typedef struct seqDef_s {
-<<<<<<< HEAD
-    U32 offset;    /* offset == rawOffset + ZSTD_REP_NUM, or equivalently, offCode + 1 */
-=======
     U32 offBase;   /* offBase == Offset + ZSTD_REP_NUM, or repcode 1,2,3 */
->>>>>>> ad7c9fc1
     U16 litLength;
     U16 mlBase;    /* mlBase == matchLength - MINMATCH */
 } seqDef;
