--- conflicted
+++ resolved
@@ -1,14 +1,9 @@
 v1.3.1
-<<<<<<< HEAD
-build: fix Visual compilation for non x86/x64 targets, reported by Greg Slazinski (#718)
-API exp : breaking change : ZSTD_getframeHeader() 
-=======
 perf: substantially decreased memory usage in Multi-threading mode, thanks to reports by Tino Reichardt
 perf: Multi-threading supports up to 256 threads. Cap at 256 when more are requested (#760)
 build: fix Visual compilation for non x86/x64 targets, reported by Greg Slazinski (#718)
 API exp : breaking change : ZSTD_getframeHeader() provides more information
 API exp : breaking change : pinned down values of error codes
->>>>>>> ee27f693
 
 v1.3.0
 cli : new : `--list` command, by Paul Cruz
